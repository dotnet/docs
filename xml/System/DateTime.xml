<Type Name="DateTime" FullName="System.DateTime">
  <TypeSignature Language="C#" Value="public struct DateTime : IComparable, IComparable&lt;DateTime&gt;, IConvertible, IEquatable&lt;DateTime&gt;, IFormattable, System.Runtime.Serialization.ISerializable" />
  <TypeSignature Language="ILAsm" Value=".class public auto ansi serializable sealed beforefieldinit DateTime extends System.ValueType implements class System.IComparable, class System.IComparable`1&lt;valuetype System.DateTime&gt;, class System.IConvertible, class System.IEquatable`1&lt;valuetype System.DateTime&gt;, class System.IFormattable, class System.Runtime.Serialization.ISerializable" />
  <TypeSignature Language="DocId" Value="T:System.DateTime" />
  <AssemblyInfo>
    <AssemblyName>System.Runtime</AssemblyName>
    <AssemblyVersion>4.0.0.0</AssemblyVersion>
    <AssemblyVersion>4.0.10.0</AssemblyVersion>
    <AssemblyVersion>4.0.20.0</AssemblyVersion>
    <AssemblyVersion>4.1.0.0</AssemblyVersion>
  </AssemblyInfo>
  <AssemblyInfo>
    <AssemblyName>mscorlib</AssemblyName>
    <AssemblyVersion>2.0.5.0</AssemblyVersion>
    <AssemblyVersion>4.0.0.0</AssemblyVersion>
  </AssemblyInfo>
  <AssemblyInfo>
    <AssemblyName>netstandard</AssemblyName>
    <AssemblyVersion>2.0.0.0</AssemblyVersion>
  </AssemblyInfo>
  <Base>
    <BaseTypeName>System.ValueType</BaseTypeName>
  </Base>
  <Interfaces>
    <Interface>
      <InterfaceName>System.IComparable</InterfaceName>
    </Interface>
    <Interface>
      <InterfaceName>System.IComparable&lt;System.DateTime&gt;</InterfaceName>
    </Interface>
    <Interface>
      <InterfaceName>System.IConvertible</InterfaceName>
    </Interface>
    <Interface>
      <InterfaceName>System.IEquatable&lt;System.DateTime&gt;</InterfaceName>
    </Interface>
    <Interface>
      <InterfaceName>System.IFormattable</InterfaceName>
    </Interface>
    <Interface>
      <InterfaceName>System.Runtime.Serialization.ISerializable</InterfaceName>
    </Interface>
  </Interfaces>
  <Docs>
    <summary>Represents an instant in time, typically expressed as a date and time of day.</summary>
    <remarks>
      <format type="text/markdown"><![CDATA[  
  
## Remarks  
  
> [!NOTE]
>  To view the .NET Framework source code for this type, see the [Reference Source](http://referencesource-beta.microsoft.com/#mscorlib/system/datetime.cs#df6b1eba7461813b). You can browse through the source code online, download the reference for offline viewing, and step through the sources (including patches and updates) during debugging; see [instructions](http://referencesource.microsoft.com/).  
  
 The <xref:System.DateTime> value type represents dates and times with values ranging from 00:00:00 (midnight), January 1, 0001 Anno Domini (Common Era) through 11:59:59 P.M., December 31, 9999 A.D. (C.E.) in the Gregorian calendar.  
  
 Time values are measured in 100-nanosecond units called ticks, and a particular date is the number of ticks since 12:00 midnight, January 1, 0001 A.D. (C.E.) in the <xref:System.Globalization.GregorianCalendar> calendar (excluding ticks that would be added by leap seconds). For example, a ticks value of 31241376000000000L represents the date, Friday, January 01, 0100 12:00:00 midnight. A <xref:System.DateTime> value is always expressed in the context of an explicit or default calendar.  
  
> [!NOTE]
>  If you are working with a ticks value that you want to convert to some other time interval, such as minutes or seconds, you should use the <xref:System.TimeSpan.TicksPerDay?displayProperty=fullName>, <xref:System.TimeSpan.TicksPerHour?displayProperty=fullName>, <xref:System.TimeSpan.TicksPerMinute?displayProperty=fullName>, <xref:System.TimeSpan.TicksPerSecond?displayProperty=fullName>, or <xref:System.TimeSpan.TicksPerMillisecond?displayProperty=fullName> constant to perform the conversion. For example, to add the number of seconds represented by a specified number of ticks to the <xref:System.DateTime.Second%2A> component of a <xref:System.DateTime> value, you can use the expression `dateValue.Second + nTicks/Timespan.TicksPerSecond`.  
  
 In this section:  
  
 [Instantiating a DateTime object](#instantiating_datetime)   
 [DateTime values and their string representations](#datetime_values_strings)   
 [Converting strings to DateTime values](#parsing)   
 [Version considerations](#datetime_versions)   
 [DateTime values](#datetime_values)   
 [DateTime operations](#datetime_ops)   
 [DateTime resolution](#Resolution)   
 [DateTime vs. TimeSpan](#datetime_timespan)   
 [DateTime values and calendars](#Calendars)   
 [Persisting DateTime values](#Persisting)   
 [COM interop considerations](#com_interop)  
  
<a name="instantiating_datetime"></a>   
## Instantiating a DateTime object  
 You can create a new <xref:System.DateTime> value in any of the following ways:  
  
-   By calling any of the overloads of the <xref:System.DateTime> constructor that allow you to specify specific elements of the date and time value (such as the year, month, and day, or the number of ticks). The following statement illustrates a call to one of the <xref:System.DateTime> constructors to create a date with a specific year, month, day, hour, minute, and second.  
  
     [!code-csharp[System.DateTime.Instantiation#1](~/samples/snippets/csharp/VS_Snippets_CLR_System/system.DateTime.Instantiation/cs/Instantiation1.cs#1)]
     [!code-vb[System.DateTime.Instantiation#1](~/samples/snippets/visualbasic/VS_Snippets_CLR_System/system.DateTime.Instantiation/vb/Instantiation1.vb#1)]  
  
-   By using any compiler-specific syntax for declaring date and time values. For example, the following Visual Basic statement initializes a new <xref:System.DateTime> value.  
  
     [!code-vb[System.DateTime.Instantiation#2](~/samples/snippets/visualbasic/VS_Snippets_CLR_System/system.DateTime.Instantiation/vb/Instantiation1.vb#2)]  
  
-   By assigning the <xref:System.DateTime> object a date and time value returned by a property or method. The following example assigns the current date and time, the current Coordinated Universal Time (UTC) date and time, and the current date to three new <xref:System.DateTime> variables.  
  
     [!code-csharp[System.DateTime.Instantiation#3](~/samples/snippets/csharp/VS_Snippets_CLR_System/system.DateTime.Instantiation/cs/Instantiation1.cs#3)]
     [!code-vb[System.DateTime.Instantiation#3](~/samples/snippets/visualbasic/VS_Snippets_CLR_System/system.DateTime.Instantiation/vb/Instantiation1.vb#3)]  
  
-   By parsing the string representation of a date and time value. The <xref:System.DateTime.Parse%2A>, <xref:System.DateTime.ParseExact%2A>, <xref:System.DateTime.TryParse%2A>, and <xref:System.DateTime.TryParseExact%2A> methods all convert a string to its equivalent date and time value. The following example uses the <xref:System.DateTime.Parse%2A> method to parse a string and convert it to a <xref:System.DateTime> value.  
  
     [!code-csharp[System.DateTime.Instantiation#4](~/samples/snippets/csharp/VS_Snippets_CLR_System/system.DateTime.Instantiation/cs/Instantiation1.cs#4)]
     [!code-vb[System.DateTime.Instantiation#4](~/samples/snippets/visualbasic/VS_Snippets_CLR_System/system.DateTime.Instantiation/vb/Instantiation1.vb#4)]  
  
     Note that the <xref:System.DateTime.TryParse%2A> and <xref:System.DateTime.TryParseExact%2A> methods indicate whether a particular string contains a valid representation of a <xref:System.DateTime> value in addition to performing the conversion.  
  
-   By calling the <xref:System.DateTime> structure's implicit default constructor. (For details on the implicit default constructor of a value type, see [Value Types](~/docs/csharp/language-reference/keywords/value-types.md).) An approximate equivalent, for compilers that support it, is declaring a <xref:System.DateTime> value without explicitly assigning a date and time to it. The following example illustrates a call to the <xref:System.DateTime> implicit default constructor in C# and Visual Basic, as well as a <xref:System.DateTime> variable declaration with no assignment in Visual Basic.  
  
     [!code-csharp[System.DateTime.Instantiation#5](~/samples/snippets/csharp/VS_Snippets_CLR_System/system.DateTime.Instantiation/cs/Instantiation1.cs#5)]
     [!code-vb[System.DateTime.Instantiation#5](~/samples/snippets/visualbasic/VS_Snippets_CLR_System/system.DateTime.Instantiation/vb/Instantiation1.vb#5)]  
  
<a name="datetime_values_strings"></a>   
## DateTime values and their string representations  
 Internally, all <xref:System.DateTime> values are represented as the number of ticks (the number of 100-nanosecond intervals) that have elapsed since 12:00:00 midnight, January 1, 0001. The actual <xref:System.DateTime> value is independent of the way in which that value appears when displayed in a user interface element or when written to a file. The appearance of a <xref:System.DateTime> value is the result of a formatting operation. Formatting is the process of converting a value to its string representation.  
  
 Because the appearance of date and time values is dependent on such factors as culture, international standards, application requirements, and personal preference, the <xref:System.DateTime> structure offers a great deal of flexibility in formatting date and time values through the overloads of its <xref:System.DateTime.ToString%2A> method. The default <xref:System.DateTime.ToString?displayProperty=fullName> method returns the string representation of a date and time value using the current culture's short date and long time pattern. The following example uses the default <xref:System.DateTime.ToString?displayProperty=fullName> method to display the date and time using the short date and long time pattern for the en-US culture, the current culture on the computer on which the example was run.  
  
 [!code-csharp[System.DateTime.Formatting#1](~/samples/snippets/csharp/VS_Snippets_CLR_System/system.DateTime.Formatting/cs/Formatting1.cs#1)]
 [!code-vb[System.DateTime.Formatting#1](~/samples/snippets/visualbasic/VS_Snippets_CLR_System/system.DateTime.Formatting/vb/Formatting1.vb#1)]  
  
 The <xref:System.DateTime.ToString%28System.IFormatProvider%29?displayProperty=fullName> method returns the string representation of a date and time value using the short date and long time pattern of a specific culture. The following example uses the <xref:System.DateTime.ToString%28System.IFormatProvider%29?displayProperty=fullName> method to display the date and time using the short date and long time pattern for the fr-FR culture.  
  
 [!code-csharp[System.DateTime.Formatting#2](~/samples/snippets/csharp/VS_Snippets_CLR_System/system.DateTime.Formatting/cs/Formatting1.cs#2)]
 [!code-vb[System.DateTime.Formatting#2](~/samples/snippets/visualbasic/VS_Snippets_CLR_System/system.DateTime.Formatting/vb/Formatting1.vb#2)]  
  
 The <xref:System.DateTime.ToString%28System.String%29?displayProperty=fullName> method returns the string representation of the date and time in a format defined by a standard or custom format specifier and using the formatting conventions of the current culture. The following example uses the <xref:System.DateTime.ToString%28System.String%29?displayProperty=fullName> method to display the full date and time pattern for the en-US culture, the current culture on the computer on which the example was run.  
  
 [!code-csharp[System.DateTime.Formatting#3](~/samples/snippets/csharp/VS_Snippets_CLR_System/system.DateTime.Formatting/cs/Formatting1.cs#3)]
 [!code-vb[System.DateTime.Formatting#3](~/samples/snippets/visualbasic/VS_Snippets_CLR_System/system.DateTime.Formatting/vb/Formatting1.vb#3)]  
  
 The <xref:System.DateTime.ToString%28System.String%2CSystem.IFormatProvider%29?displayProperty=fullName> method returns the string representation of the date and time in a format defined by a specific format specifier and using the formatting conventions of a specific culture. The following example uses the <xref:System.DateTime.ToString%28System.String%2CSystem.IFormatProvider%29?displayProperty=fullName> method to display the full date and time pattern for the fr-FR culture.  
  
 [!code-csharp[System.DateTime.Formatting#4](~/samples/snippets/csharp/VS_Snippets_CLR_System/system.DateTime.Formatting/cs/Formatting1.cs#4)]
 [!code-vb[System.DateTime.Formatting#4](~/samples/snippets/visualbasic/VS_Snippets_CLR_System/system.DateTime.Formatting/vb/Formatting1.vb#4)]  
  
 For more information about formatting <xref:System.DateTime> values, see  [Standard Date and Time Format Strings](~/docs/standard/base-types/standard-date-and-time-format-strings.md) and [Custom Date and Time Format Strings](~/docs/standard/base-types/custom-date-and-time-format-strings.md).  
  
<a name="parsing"></a>   
## Converting strings to DateTime values  
 Parsing involves converting the string representation of a date and time to a <xref:System.DateTime> value. Typically, date and time strings have two different usages in applications:  
  
-   They represent a date and time that can take a variety of forms and that reflect the conventions of either the current culture or a specific culture. For example, an application may allow a user whose current culture is en-US to input a date value as "12/15/2013" or "December 15, 2013", and allow a user whose current culture is en-GB to input a date value as "15/12/2013" or "15 December 2013".  
  
-   They represent a date and time in a predefined format. For example, an application may serialize a date as "20130103" independently of the culture on which the app is running, or it may require that a date be input in the current culture's short date format.  
  
 You can use the <xref:System.DateTime.Parse%2A> or <xref:System.DateTime.TryParse%2A> method to convert a string that might reflect one of the common date and time formats used by a culture to a <xref:System.DateTime> value. The following example shows how you can use <xref:System.DateTime.TryParse%2A> to convert date strings in a number of different culture-specific formats to a <xref:System.DateTime> value. It changes the current culture to English (Great Britain) and calls the <xref:System.DateTime.GetDateTimeFormats> method to generate an array of date and time strings. It then passes each element in the array to the <xref:System.DateTime.TryParse%2A> method. The output from the example shows that the parsing method was able to successfully convert each of the culture-specific date and time strings.  
  
 [!code-csharp[System.DateTime.Parsing#1](~/samples/snippets/csharp/VS_Snippets_CLR_System/system.datetime.parsing/cs/parsingex1.cs#1)]
 [!code-vb[System.DateTime.Parsing#1](~/samples/snippets/visualbasic/VS_Snippets_CLR_System/system.datetime.parsing/vb/parsingex1.vb#1)]  
  
 You can use the <xref:System.DateTime.TryParse%2A> and <xref:System.DateTime.TryParseExact%2A> methods to convert a date and time string that must match a particular format or formats to a <xref:System.DateTime> value. You specify the required format or formats as a parameter to the parsing methodby using one or more  or  date and time format strings. The following example uses the <xref:System.DateTime.TryParseExact%28System.String%2CSystem.String%5B%5D%2CSystem.IFormatProvider%2CSystem.Globalization.DateTimeStyles%2CSystem.DateTime%40%29> method to convert strings that must be either in a "yyyyMMdd" format or a "HHmmss" format to <xref:System.DateTime> values.  
  
 [!code-csharp[System.DateTime.Parsing#2](~/samples/snippets/csharp/VS_Snippets_CLR_System/system.datetime.parsing/cs/parsingex2.cs#2)]
 [!code-vb[System.DateTime.Parsing#2](~/samples/snippets/visualbasic/VS_Snippets_CLR_System/system.datetime.parsing/vb/parsingex2.vb#2)]  
  
 The <xref:System.DateTime.Parse%2A> and <xref:System.DateTime.ParseExact%2A> methods throw an exception if the string to be converted to a <xref:System.DateTime> value cannot be parsed. The <xref:System.DateTime.TryParse%2A> and <xref:System.DateTime.TryParseExact%2A> methods return a <xref:System.Boolean> value that indicates whether the conversion succeeded or failed. Because the parsing operation for date and time strings, particularly if strings are input by users, tends to have a high failure rate, and because exception handling is expensive, you should use the <xref:System.DateTime.TryParse%2A> or <xref:System.DateTime.TryParseExact%2A> methods in scenarios where performance is important or conversions are subject to a high rate of failure.  
  
 For more information about parsing date and time values, see [Parsing Date and Time Strings](~/docs/standard/base-types/parsing-datetime.md).  
  
<a name="datetime_versions"></a>   
## Version considerations  
 Prior to the .NET Framework version 2.0, the <xref:System.DateTime> structure contains a 64-bit field composed of an unused 2-bit field concatenated with a private `Ticks` field, which is a 62-bit unsigned field that contains the number of ticks that represent the date and time. The value of the `Ticks` field can be obtained with the <xref:System.DateTime.Ticks%2A> property.  
  
 Starting with the .NET Framework 2.0, the <xref:System.DateTime> structure contains a 64-bit field composed of a private Kind field concatenated with the Ticks field. The Kind field is a 2-bit field that indicates whether the <xref:System.DateTime> structure represents a local time, a Coordinated Universal Time (UTC), or the time in an unspecified time zone. The Kind field is used when performing time conversions between time zones, but not for time comparisons or arithmetic. The value of the Kind field can be obtained with the <xref:System.DateTime.Kind%2A> property.  
  
> [!NOTE]
>  An alternative to the <xref:System.DateTime> structure for working with date and time values in particular time zones is the <xref:System.DateTimeOffset> structure. The <xref:System.DateTimeOffset> structure stores date and time information in a private <xref:System.DateTime> field and the number of minutes by which that date and time differs from UTC in a private <xref:System.Int16> field. This makes it possible for a <xref:System.DateTimeOffset> value to reflect the time in a particular time zone, whereas a <xref:System.DateTime> value can unambiguously reflect only UTC and the local time zone's time. For a discussion about when to use the <xref:System.DateTime> structure or the <xref:System.DateTimeOffset> structure when working with date and time values, see [Choosing Between DateTime, DateTimeOffset, TimeSpan, and TimeZoneInfo](~/docs/standard/datetime/choosing-between-datetime.md).  
  
<a name="datetime_values"></a>   
## DateTime values  
 Descriptions of time values in the <xref:System.DateTime> type are often expressed using the Coordinated Universal Time (UTC) standard, which is the internationally recognized name for Greenwich Mean Time (GMT). Coordinated Universal Time is the time as measured at zero degrees longitude, the UTC origin point. Daylight saving time is not applicable to UTC.  
  
 Local time is relative to a particular time zone. A time zone is associated with a time zone offset, which is the displacement of the time zone measured in hours from the UTC origin point. In addition, local time is optionally affected by daylight saving time, which adds or subtracts an hour from the length of a day. Consequently, local time is calculated by adding the time zone offset to UTC and adjusting for daylight saving time if necessary. The time zone offset at the UTC origin point is zero.  
  
 UTC time is suitable for calculations, comparisons, and storing dates and time in files. Local time is appropriate for display in user interfaces of desktop applications. Time zone-aware applications (such as many Web applications) also need to work with a number of other time zones.  
  
 If the <xref:System.DateTime.Kind%2A> property of a <xref:System.DateTime> object is <xref:System.DateTimeKind?displayProperty=fullName>, it is unspecified whether the time represented is local time, UTC time, or a time in some other time zone.  
  
<a name="datetime_ops"></a>   
## DateTime operations  
 A calculation using a <xref:System.DateTime> structure, such as <xref:System.DateTime.Add%2A> or <xref:System.DateTime.Subtract%2A>, does not modify the value of the structure. Instead, the calculation returns a new <xref:System.DateTime> structure whose value is the result of the calculation.  
  
 Conversion operations between time zones (such as between UTC and local time, or between one time zone and another) take daylight saving time into account, but arithmetic and comparison operations do not.  
  
 The <xref:System.DateTime> structure itself offers limited support for converting from one time zone to another. You can use the <xref:System.DateTime.ToLocalTime%2A> method to convert UTC to local time, or you can use the <xref:System.DateTime.ToUniversalTime%2A> method to convert from local time to UTC. However, a full set of time zone conversion methods is available in the <xref:System.TimeZoneInfo> class. Using these methods, you can convert the time in any one of the world's time zones to the time in any other time zone.  
  
 Calculations and comparisons of <xref:System.DateTime> objects are meaningful only if the objects represent times in the same time zone. You can use a <xref:System.TimeZoneInfo> object to represent a <xref:System.DateTime> value's time zone, although the two are loosely coupled. (That is, a <xref:System.DateTime> object does not have a property that returns an object that represents that date and time value's time zone other than the <xref:System.DateTime.Kind%2A> property.) For this reason, in a time zone-aware application, you must rely on some external mechanism to determine the time zone in which a <xref:System.DateTime> object was created. For example, you could use a structure that wraps both the <xref:System.DateTime> value and the <xref:System.TimeZoneInfo> object that represents the <xref:System.DateTime> value's time zone. For details on using UTC in calculations and comparisons with <xref:System.DateTime> values, see [Performing Arithmetic Operations with Dates and Times](~/docs/standard/datetime/performing-arithmetic-operations.md).  
  
 Each <xref:System.DateTime> member implicitly uses the Gregorian calendar to perform its operation, with the exception of constructors that specify a calendar, and methods with a parameter derived from <xref:System.IFormatProvider>, such as <xref:System.Globalization.DateTimeFormatInfo?displayProperty=fullName>, that implicitly specifies a calendar.  
  
 Operations by members of the <xref:System.DateTime> type take into account details such as leap years and the number of days in a month.  
  
 Two other common operations with <xref:System.DateTime> values involve converting a date and time value to or from its string representation. The process of converting a <xref:System.DateTime> value to its string representation is a formatting operation; for more information about formatting, see [DateTime values and their string representations](#datetime_values_strings). The process of converting the string representation of a date and time to a <xref:System.DateTime> value is a parsing operation; for more information about parsing, see [Converting strings to DateTime values](#parsing).  
  
<a name="Resolution"></a>   
## DateTime resolution  
  
> [!NOTE]
>  As an alternative to performing date and time arithmetic on <xref:System.DateTime> values to measure elapsed time, you can use the <xref:System.Diagnostics.Stopwatch> class.  
  
 The <xref:System.DateTime.Ticks%2A> property expresses date and time values in units of one ten-millionth of a second, and the <xref:System.DateTime.Millisecond%2A> property returns the thousandths of a second in a date and time value. However, if you are using repeated calls to the <xref:System.DateTime.Now%2A?displayProperty=fullName> property to measure elapsed time, and you are concerned with small time intervals less than 100 milliseconds, you should note that values returned by the <xref:System.DateTime.Now%2A?displayProperty=fullName> property are dependent on the system clock, which on Windows 7 and Windows 8 systems has a resolution of approximately 15 milliseconds.  
  
 The following example illustrates the dependence of current date and time values on the resolution of the system clock. In the example, an outer loop repeats 20 times, and an inner loop serves to delay the outer loop. If the value of the outer loop counter is 10, a call to the <xref:System.Threading.Thread.Sleep%2A?displayProperty=fullName> method introduces a five millisecond delay. As the output from the example shows, the number of milliseconds in returned by the `DateTime.Now.Milliseconds` property changed only after the call to <xref:System.Threading.Thread.Sleep%2A?displayProperty=fullName>.  
  
 [!code-cpp[System.DateTime.Now#1](~/samples/snippets/cpp/VS_Snippets_CLR_System/system.datetime.now/cpp/resolution2.cpp#1)]
 [!code-csharp[System.DateTime.Now#1](~/samples/snippets/csharp/VS_Snippets_CLR_System/system.datetime.now/cs/resolution2.cs#1)]
 [!code-vb[System.DateTime.Now#1](~/samples/snippets/visualbasic/VS_Snippets_CLR_System/system.datetime.now/vb/resolution2.vb#1)]  
  
<a name="datetime_timespan"></a>   
## DateTime vs. TimeSpan  
 The <xref:System.DateTime> and <xref:System.TimeSpan> value types differ in that a <xref:System.DateTime> represents an instant in time whereas a <xref:System.TimeSpan> represents a time interval. This means, for example, that you can subtract one instance of <xref:System.DateTime> from another to obtain a <xref:System.TimeSpan> object that represents the time interval between them. Or you could add a positive <xref:System.TimeSpan> to the current <xref:System.DateTime> to obtain a <xref:System.DateTime> value that represents a future date.  
  
 You can add or subtract a time interval from a <xref:System.DateTime> object. Time intervals can be negative or positive, can be expressed in units such as ticks or seconds, or can be expressed as a <xref:System.TimeSpan> object.  
  
<a name="Calendars"></a>   
## DateTime values and calendars  
 The .NET Framework Class Library includes a number of calendar classes, all of which are derived from the <xref:System.Globalization.Calendar> class.  They are:  
  
-   The <xref:System.Globalization.ChineseLunisolarCalendar> class.  
  
-   The <xref:System.Globalization.EastAsianLunisolarCalendar> class.  
  
-   The <xref:System.Globalization.GregorianCalendar> class.  
  
-   The <xref:System.Globalization.HebrewCalendar> class.  
  
-   The <xref:System.Globalization.HijriCalendar> class.  
  
-   The <xref:System.Globalization.JapaneseCalendar> class.  
  
-   The <xref:System.Globalization.JapaneseLunisolarCalendar> class.  
  
-   The <xref:System.Globalization.JulianCalendar> class.  
  
-   The <xref:System.Globalization.KoreanCalendar> class.  
  
-   The <xref:System.Globalization.KoreanLunisolarCalendar> class.  
  
-   The <xref:System.Globalization.PersianCalendar> class.  
  
-   The <xref:System.Globalization.TaiwanCalendar> class.  
  
-   The <xref:System.Globalization.TaiwanLunisolarCalendar> class.  
  
-   The <xref:System.Globalization.ThaiBuddhistCalendar> class.  
  
-   The <xref:System.Globalization.UmAlQuraCalendar> class.  
  
 Each culture uses a default calendar defined by its read-only <xref:System.Globalization.CultureInfo.Calendar%2A?displayProperty=fullName> property and supports one or more calendars defined by its read-only <xref:System.Globalization.CultureInfo.OptionalCalendars%2A?displayProperty=fullName> property. The calendar currently used by a specific <xref:System.Globalization.CultureInfo> object is defined by its <xref:System.Globalization.DateTimeFormatInfo.Calendar%2A?displayProperty=fullName> property; it must be one of the calendars found in the <xref:System.Globalization.CultureInfo.OptionalCalendars%2A?displayProperty=fullName> array.  
  
 A culture's current calendar is used in all formatting operations for that culture. For example, the default calendar of the Persian (Iran) culture is the Umm al-Qura calendar, which is represented by the <xref:System.Globalization.UmAlQuraCalendar> class.  When a <xref:System.Globalization.CultureInfo> object that represents the Persian (Iran) culture is used in a date and time formatting operation, the Umm al-Qura calendar is used by default, and the Gregorian calendar is used only if the culture's <xref:System.Globalization.DateTimeFormatInfo.Calendar%2A?displayProperty=fullName> property is changed, as the following example shows.  
  
 [!code-csharp[System.DateTime.Calendar#1](~/samples/snippets/csharp/VS_Snippets_CLR_System/System.DateTime.Calendar/cs/UmAlQuraCalendar1.cs#1)]
 [!code-vb[System.DateTime.Calendar#1](~/samples/snippets/visualbasic/VS_Snippets_CLR_System/System.DateTime.Calendar/vb/UmAlQuraCalendar1.vb#1)]  
  
 A culture's current calendar is also used in all parsing operations for that culture, as the following example shows.  
  
 [!code-csharp[System.DateTime.Calendar#2](~/samples/snippets/csharp/VS_Snippets_CLR_System/System.DateTime.Calendar/cs/UmAlQuraParse1.cs#2)]
 [!code-vb[System.DateTime.Calendar#2](~/samples/snippets/visualbasic/VS_Snippets_CLR_System/System.DateTime.Calendar/vb/UmAlQuraParse1.vb#2)]  
  
 You can also instantiate a <xref:System.DateTime> value by using the date and time elements (such as the number of the year, month, and day) of a specific calendar by calling a [DateTime constructor](../Topic/DateTime%20Constructor.md) that includes a `calendar` parameter and passing it a <xref:System.Globalization.CultureInfo.Calendar%2A> object that represents that calendar. The following example does this by using the date and time elements from the <xref:System.Globalization.UmAlQuraCalendar> calendar.  
  
 [!code-csharp[System.DateTime.Calendar#3](~/samples/snippets/csharp/VS_Snippets_CLR_System/System.DateTime.Calendar/cs/Ctor1.cs#3)]
 [!code-vb[System.DateTime.Calendar#3](~/samples/snippets/visualbasic/VS_Snippets_CLR_System/System.DateTime.Calendar/vb/Ctor1.vb#3)]  
  
 <xref:System.DateTime> constructors that do not include a `calendar` parameter assume that the date and time elements are expressed as units in the Gregorian calendar.  
  
 All other <xref:System.DateTime> properties and methods use the Gregorian calendar. For example, the <xref:System.DateTime.Year%2A?displayProperty=fullName> property returns the year in the Gregorian calendar, and the <xref:System.DateTime.IsLeapYear%28System.Int32%29?displayProperty=fullName> method assumes that the `year` parameter is a year in the Gregorian calendar.  Each <xref:System.DateTime> member that uses the Gregorian calendar has a corresponding member of the <xref:System.Globalization.CultureInfo.Calendar%2A> class that  uses a specific calendar. For example, the <xref:System.Globalization.Calendar.GetYear%2A?displayProperty=fullName> method returns the year in a specific calendar, and the <xref:System.Globalization.Calendar.IsLeapYear%2A?displayProperty=fullName> method interprets the `year` parameter as a year number in a specific calendar. The following example use both the <xref:System.DateTime> and the corresponding members of the  <xref:System.Globalization.UmAlQuraCalendar> class.  
  
 [!code-csharp[System.DateTime.Calendar#4](~/samples/snippets/csharp/VS_Snippets_CLR_System/System.DateTime.Calendar/cs/DateTimesAndCalendars1.cs#4)]
 [!code-vb[System.DateTime.Calendar#4](~/samples/snippets/visualbasic/VS_Snippets_CLR_System/System.DateTime.Calendar/vb/DateTimesAndCalendars1.vb#4)]  
  
 Although the <xref:System.DateTime> structure includes <xref:System.DateTime.DayOfWeek%2A> property that returns the day of the week in the Gregorian calendar, it does not include a member that allows you to retrieve the week number of the year. To retrieve the week of the year, call the individual calendar's <xref:System.Globalization.Calendar.GetWeekOfYear%2A?displayProperty=fullName> method. The following example provides an illustration.  
  
 [!code-csharp[System.DateTime.Calendar#5](~/samples/snippets/csharp/VS_Snippets_CLR_System/System.DateTime.Calendar/cs/Weeks1.cs#5)]
 [!code-vb[System.DateTime.Calendar#5](~/samples/snippets/visualbasic/VS_Snippets_CLR_System/System.DateTime.Calendar/vb/Weeks1.vb#5)]  
  
 For more information on dates and calendars, see [Working with Calendars](~/docs/standard/datetime/working-with-calendars.md).  
  
<a name="Persisting"></a>   
## Persisting DateTime values  
 You can persist <xref:System.DateTime> values in four ways:  
  
-   You can [convert them to strings](#Strings) and persist the strings.  
  
-   You can [convert them to 64-bit integer values](#Integers) (the value of the <xref:System.DateTime.Ticks%2A> property) and persist the integers.  
  
-   You can[serialize the DateTime values](#Serialized).  
  
-   You can [serialize the DateTime values along with time zone information](#TimeZone).  
  
 Regardless of which technique you choose, you must ensure that the routine that restores the <xref:System.DateTime> values doesn't lose data or throw an exception. <xref:System.DateTime> values should round-trip. That is, the original value and the restored value should be the same. And if the original <xref:System.DateTime> value represents a single instant of time, it should identify the same moment of time when it's restored.  
  
<a name="Strings"></a>   
### Persisting values as strings  
 To successfully restore <xref:System.DateTime> values that are persisted as strings, follow these rules:  
  
-   Make the same assumptions about culture-specific formatting when you restore the string as when you persisted it. To ensure that a string can be restored on a system whose current culture is different from the culture of the system it was saved on, call the <xref:System.DateTime.ToString%2A>overload to save the string by using the conventions of the invariant culture, and call the <xref:System.DateTime.Parse%28System.String%2CSystem.IFormatProvider%2CSystem.Globalization.DateTimeStyles%29> or <xref:System.DateTime.TryParse%28System.String%2CSystem.IFormatProvider%2CSystem.Globalization.DateTimeStyles%2CSystem.DateTime%40%29> overload to restore the string by using the conventions of the invariant culture. Never use the <xref:System.DateTime.ToString>, <xref:System.DateTime.Parse%28System.String%29>, or <xref:System.DateTime.TryParse%28System.String%2CSystem.DateTime%40%29> overloads, which use the conventions of the current thread culture.  
  
-   If the data represents a single moment of time, ensure that it represents the same moment in time when it's restored, even if it's restored on a system that uses a different time zone. To do this, you convert the <xref:System.DateTime> value to Coordinated Universal Time (UTC) before saving it. You can also serialize the value along with time zone information; for more information about this approach, see [Serializing DateTime and time zone data](#TimeZone).  
  
 The most common error made when persisting <xref:System.DateTime> values as strings is to rely on the formatting conventions of the default or current culture. Problems arise if the current culture is different when saving and restoring the strings. The following example illustrates these problems. It saves five dates using the formatting conventions of the current culture, which in this case is English (United States). It restores the dates using the formatting conventions of the current culture, which in this case is English (Great Britain). Because the formatting conventions of the two cultures are different, two of the dates can't be restored, and the remaining three dates are interpreted incorrectly. Also, if the original date and time values represent single moments in time, the restored times are incorrect because time zone information is lost.  
  
 [!code-csharp[System.DateTime.Persist#1](~/samples/snippets/csharp/VS_Snippets_CLR_System/system.datetime.persist/cs/persist1.cs#1)]
 [!code-vb[System.DateTime.Persist#1](~/samples/snippets/visualbasic/VS_Snippets_CLR_System/system.datetime.persist/vb/persist1.vb#1)]  
  
 To round-trip <xref:System.DateTime> values successfully, follow these steps:  
  
1.  If the values represent single moments of time, convert them from the local time to UTC by calling the <xref:System.DateTime.ToUniversalTime%2A> method.  
  
2.  Convert the dates to their string representations by calling the <xref:System.DateTime.ToString%28System.String%2CSystem.IFormatProvider%29> or <xref:System.String.Format%28System.IFormatProvider%2CSystem.String%2CSystem.Object%5B%5D%29?displayProperty=fullName> overload. Use the formatting conventions of the invariant culture by specifying <xref:System.Globalization.CultureInfo.InvariantCulture%2A?displayProperty=fullName> as the `provider` argument. Specify that the value should round-trip by using the "O" or "R" .  
  
3.  When you call the <xref:System.DateTime.Parse%28System.String%2CSystem.IFormatProvider%2CSystem.Globalization.DateTimeStyles%29> or <xref:System.DateTime.TryParse%28System.String%2CSystem.IFormatProvider%2CSystem.Globalization.DateTimeStyles%2CSystem.DateTime%40%29> method.  
  
 To restore the persisted <xref:System.DateTime> values without data loss, do the following:  
  
1.  Parse the data by calling the <xref:System.DateTime.ParseExact%2A> or <xref:System.DateTime.TryParseExact%2A> overload. Specify <xref:System.Globalization.CultureInfo.InvariantCulture%2A?displayProperty=fullName> as the `provider` argument, and use the same standard format string you used for the `format` argument during conversion. Include the <xref:System.Globalization.DateTimeStyles?displayProperty=fullName> value in the `styles` argument.  
  
2.  If the <xref:System.DateTime> values represent single moments in time, call the <xref:System.DateTime.ToLocalTime%2A> method to convert the parsed date from UTC to local time.  
  
 The following example uses the invariant culture and the "O" standard format string to ensure that <xref:System.DateTime> values that are saved and restored represent the same moment in time regardless of the system, culture, or time zone of the source and target systems.  
  
 [!code-csharp[System.DateTime.Persist#2](~/samples/snippets/csharp/VS_Snippets_CLR_System/system.datetime.persist/cs/persist2.cs#2)]
 [!code-vb[System.DateTime.Persist#2](~/samples/snippets/visualbasic/VS_Snippets_CLR_System/system.datetime.persist/vb/persist2.vb#2)]  
  
<a name="Integers"></a>   
### Persisting values as integers  
 Instead of persisting a <xref:System.DateTime> value as a string, you can persist it as an <xref:System.Int64> value that represents a number of ticks. In this case, you don't have to consider the culture of the systems the <xref:System.DateTime> values are persisted and restored on.  
  
 To persist a <xref:System.DateTime> value as an integer:  
  
-   If the <xref:System.DateTime> values represent single moments in time, convert them to UTC by calling the <xref:System.DateTime.ToUniversalTime%2A> method.  
  
-   Retrieve the number of ticks represented by the <xref:System.DateTime> value from its <xref:System.DateTime.Ticks%2A> property.  
  
 To restore a <xref:System.DateTime> value that has been persisted as an integer:  
  
1.  Instantiate a new <xref:System.DateTime> object by passing the <xref:System.Int64> value to the <xref:System.DateTime.%23ctor%28System.Int64%29> constructor.  
  
2.  If the <xref:System.DateTime> value represents a single moment in time, convert it from UTC to the local time by calling the <xref:System.DateTime.ToLocalTime%2A> method.  
  
 The following example persists an array of <xref:System.DateTime> values as integers on a system in the U.S. Pacific Time zone. It restores it on a system in the UTC zone. The file that contains the integers includes an <xref:System.Int32> value that indicates the total number of <xref:System.Int64> values that immediately follow it.  
  
 [!code-csharp[System.DateTime.Persist#4](~/samples/snippets/csharp/VS_Snippets_CLR_System/system.datetime.persist/cs/persist4.cs#4)]
 [!code-vb[System.DateTime.Persist#4](~/samples/snippets/visualbasic/VS_Snippets_CLR_System/system.datetime.persist/vb/persist4.vb#4)]  
  
<a name="Serialized"></a>   
### Serializing DateTime values  
 Instead of saving <xref:System.DateTime> values as strings or integers, which you then have to convert back to <xref:System.DateTime> values, you can persist <xref:System.DateTime> values through serialization to a stream or file, and then restore them through deserialization. In this case, <xref:System.DateTime>data is serialized in some specified object format, and the objects are restored when they are deserialized. A formatter or serializer, such as <xref:System.Xml.Serialization.XmlSerializer> or <xref:System.Runtime.Serialization.Formatters.Binary.BinaryFormatter>, handles the process of serialization and deserialization. For more information about serialization and the types of serialization supported by the .NET Framework, see [Serialization](http://msdn.microsoft.com/library/4d1111c0-9447-4231-a997-96a2b74b3453).  
  
 The following example uses the <xref:System.Xml.Serialization.XmlSerializer> class to serialize and deserialize <xref:System.DateTime> values that represent all leap year days in the twenty-first century. The output represents the result if the example is run on a system whose current culture is English (Great Britain). Because we've deserialized the <xref:System.DateTime> object itself, the code doesn't have to handle cultural differences in date and time formats.  
  
 [!code-csharp[System.DateTime.Persist#5](~/samples/snippets/csharp/VS_Snippets_CLR_System/system.datetime.persist/cs/persist5.cs#5)]
 [!code-vb[System.DateTime.Persist#5](~/samples/snippets/visualbasic/VS_Snippets_CLR_System/system.datetime.persist/vb/persist5.vb#5)]  
  
 The previous example doesn't include time information. However, if a <xref:System.DateTime> value represents a moment in time and is expressed as a local time, you should convert it from local time to UTC before serializing it by calling the <xref:System.DateTime.ToUniversalTime%2A> method. After you deserialize it, you should convert it from UTC to local time by calling the <xref:System.DateTime.ToLocalTime%2A> method. The following example uses the <xref:System.Runtime.Serialization.Formatters.Binary.BinaryFormatter> class to serialize<xref:System.DateTime> data on a system in the U.S. Pacific Standard Time zone and to deserialize it on a system in the UTC zone.  
  
 [!code-csharp[System.DateTime.Persist#3](~/samples/snippets/csharp/VS_Snippets_CLR_System/system.datetime.persist/cs/persist3.cs#3)]
 [!code-vb[System.DateTime.Persist#3](~/samples/snippets/visualbasic/VS_Snippets_CLR_System/system.datetime.persist/vb/persist3.vb#3)]  
  
<a name="TimeZone"></a>   
### Serializing DateTime and time zone data  
 The previous examples have all assumed that <xref:System.DateTime> values are expressed as local times, and converted the values between UTC and local time so they reflect the same moment in time on the source and target systems. <xref:System.DateTime> values may also reflect moments in time in a time zone other than local and UTC. In this case, because the <xref:System.DateTime> structure is not time zone-aware, you have to serialize both the <xref:System.DateTime>value and the <xref:System.TimeZoneInfo> object that represents its time zone. To do this, create a type whose fields include both the <xref:System.DateTime> value and its time zone. The following example defines a `DateWithTimeZone` structure that illustrates how this might be done.  
  
 [!code-csharp[System.DateTime.Persist#6](~/samples/snippets/csharp/VS_Snippets_CLR_System/system.datetime.persist/cs/persist6.cs#6)]
 [!code-vb[System.DateTime.Persist#6](~/samples/snippets/visualbasic/VS_Snippets_CLR_System/system.datetime.persist/vb/persist6.vb#6)]  
  
> [!IMPORTANT]
>  The `DateWithTimeZone` structure is used in the next two examples, which serialize and deserialize an array of `DateWithTimeZone` objects. To run the examples, first create a class library that contains the `DateWithTimeZone` structure, and then add a reference to it when you compile each example.  
  
 By using the `DateWithTimeZone` structure , you can then persist date and time along with time zone information. The following example uses the <xref:System.Runtime.Serialization.Formatters.Binary.BinaryFormatter> class to serialize an array of `DateWithTimeZone` objects.  
  
 [!code-csharp[System.DateTime.Persist#7](~/samples/snippets/csharp/VS_Snippets_CLR_System/system.datetime.persist/cs/persist7.cs#7)]
 [!code-vb[System.DateTime.Persist#7](~/samples/snippets/visualbasic/VS_Snippets_CLR_System/system.datetime.persist/vb/persist7.vb#7)]  
  
 The following example then calls the <xref:System.Runtime.Serialization.Formatters.Binary.BinaryFormatter.Deserialize%2A?displayProperty=fullName> method to deserialize it.  
  
 [!code-csharp[System.DateTime.Persist#8](~/samples/snippets/csharp/VS_Snippets_CLR_System/system.datetime.persist/cs/persist8.cs#8)]
 [!code-vb[System.DateTime.Persist#8](~/samples/snippets/visualbasic/VS_Snippets_CLR_System/system.datetime.persist/vb/persist8.vb#8)]  
  
<a name="com_interop"></a>   
## COM interop considerations  
 A <xref:System.DateTime> value that is transferred to a COM application, then is transferred back to a managed application, is said to round-trip. However, a <xref:System.DateTime> value that specifies only a time does not round-trip as you might expect.  
  
 If you round-trip only a time, such as 3 P.M., the final date and time is December 30, 1899 C.E. at 3:00 P.M., instead of January, 1, 0001 C.E. at 3:00 P.M. This happens because the .NET Framework and COM assume a default date when only a time is specified. However, the COM system assumes a base date of December 30, 1899 C.E. while the .NET Framework assumes a base date of January, 1, 0001 C.E.  
  
 When only a time is passed from the .NET Framework to COM, special processing is performed that converts the time to the format used by COM. When only a time is passed from COM to the .NET Framework, no special processing is performed because that would corrupt legitimate dates and times on or before December 30, 1899. This also means if a date starts its round-trip from COM, the .NET Framework and COM preserve the date.  
  
 The behavior of the .NET Framework and COM means that if your application round-trips a <xref:System.DateTime> that only specifies a time, your application must remember to modify or ignore the erroneous date from the final <xref:System.DateTime> object.  
  
   
  
## Examples  
 The following example demonstrates how to compare roughly equivalent <xref:System.DateTime> values, accepting a small margin of difference when declaring them equal.  
  
 [!code-cpp[DateTime Equivalency Example#1](~/samples/snippets/cpp/VS_Snippets_CLR/DateTime Equivalency Example/CPP/datetimesample.cpp#1)]
 [!code-csharp[DateTime Equivalency Example#1](~/samples/snippets/csharp/VS_Snippets_CLR/DateTime Equivalency Example/CS/datetimesample.cs#1)]
 [!code-vb[DateTime Equivalency Example#1](~/samples/snippets/visualbasic/VS_Snippets_CLR/DateTime Equivalency Example/VB/datetimesample.vb#1)]  
  
 ]]></format>
    </remarks>
    <threadsafe>All members of this type are thread safe. Members that appear to modify instance state actually return a new instance initialized with the new value. As with any other type, reading and writing to a shared variable that contains an instance of this type must be protected by a lock to guarantee thread safety.</threadsafe>
  </Docs>
  <Members>
    <Member MemberName=".ctor">
      <MemberSignature Language="C#" Value="public DateTime (long ticks);" />
      <MemberSignature Language="ILAsm" Value=".method public hidebysig specialname rtspecialname instance void .ctor(int64 ticks) cil managed" />
      <MemberSignature Language="DocId" Value="M:System.DateTime.#ctor(System.Int64)" />
      <MemberType>Constructor</MemberType>
      <AssemblyInfo>
        <AssemblyName>System.Runtime</AssemblyName>
        <AssemblyVersion>4.0.0.0</AssemblyVersion>
        <AssemblyVersion>4.0.10.0</AssemblyVersion>
        <AssemblyVersion>4.0.20.0</AssemblyVersion>
        <AssemblyVersion>4.1.0.0</AssemblyVersion>
      </AssemblyInfo>
      <AssemblyInfo>
        <AssemblyName>mscorlib</AssemblyName>
        <AssemblyVersion>2.0.5.0</AssemblyVersion>
        <AssemblyVersion>4.0.0.0</AssemblyVersion>
      </AssemblyInfo>
      <AssemblyInfo>
        <AssemblyName>netstandard</AssemblyName>
        <AssemblyVersion>2.0.0.0</AssemblyVersion>
      </AssemblyInfo>
      <Parameters>
        <Parameter Name="ticks" Type="System.Int64" />
      </Parameters>
      <Docs>
        <param name="ticks">A date and time expressed in the number of 100-nanosecond intervals that have elapsed since January 1, 0001 at 00:00:00.000 in the Gregorian calendar.</param>
        <summary>Initializes a new instance of the <see cref="T:System.DateTime" /> structure to a specified number of ticks.</summary>
        <remarks>
          <format type="text/markdown"><![CDATA[  
  
## Remarks  
 The <xref:System.DateTime.Kind%2A> property is initialized to <xref:System.DateTimeKind.Unspecified>.  
  
 For applications in which portability of date and time data or a limited degree of time zone awareness is important, you can use the corresponding <xref:System.DateTimeOffset> constructor.  
  
   
  
## Examples  
 The following example demonstrates one of the <xref:System.DateTime> constructors.  
  
 [!code-cpp[datetime.ctor_Int64#1](~/samples/snippets/cpp/VS_Snippets_CLR/datetime.ctor_Int64/CPP/ticks.cpp#1)]
 [!code-csharp[datetime.ctor_Int64#1](~/samples/snippets/csharp/VS_Snippets_CLR/datetime.ctor_Int64/CS/ticks.cs#1)]
 [!code-vb[datetime.ctor_Int64#1](~/samples/snippets/visualbasic/VS_Snippets_CLR/datetime.ctor_Int64/VB/ticks.vb#1)]  
  
 ]]></format>
        </remarks>
        <exception cref="T:System.ArgumentOutOfRangeException">
          <paramref name="ticks" /> is less than <see cref="F:System.DateTime.MinValue" /> or greater than <see cref="F:System.DateTime.MaxValue" />.</exception>
      </Docs>
    </Member>
    <Member MemberName=".ctor">
      <MemberSignature Language="C#" Value="public DateTime (long ticks, DateTimeKind kind);" />
      <MemberSignature Language="ILAsm" Value=".method public hidebysig specialname rtspecialname instance void .ctor(int64 ticks, valuetype System.DateTimeKind kind) cil managed" />
      <MemberSignature Language="DocId" Value="M:System.DateTime.#ctor(System.Int64,System.DateTimeKind)" />
      <MemberType>Constructor</MemberType>
      <AssemblyInfo>
        <AssemblyName>System.Runtime</AssemblyName>
        <AssemblyVersion>4.0.0.0</AssemblyVersion>
        <AssemblyVersion>4.0.10.0</AssemblyVersion>
        <AssemblyVersion>4.0.20.0</AssemblyVersion>
        <AssemblyVersion>4.1.0.0</AssemblyVersion>
      </AssemblyInfo>
      <AssemblyInfo>
        <AssemblyName>mscorlib</AssemblyName>
        <AssemblyVersion>2.0.5.0</AssemblyVersion>
        <AssemblyVersion>4.0.0.0</AssemblyVersion>
      </AssemblyInfo>
      <AssemblyInfo>
        <AssemblyName>netstandard</AssemblyName>
        <AssemblyVersion>2.0.0.0</AssemblyVersion>
      </AssemblyInfo>
      <Parameters>
        <Parameter Name="ticks" Type="System.Int64" />
        <Parameter Name="kind" Type="System.DateTimeKind" />
      </Parameters>
      <Docs>
        <param name="ticks">A date and time expressed in the number of 100-nanosecond intervals that have elapsed since January 1, 0001 at 00:00:00.000 in the Gregorian calendar.</param>
        <param name="kind">One of the enumeration values that indicates whether <c>ticks</c> specifies a local time, Coordinated Universal Time (UTC), or neither.</param>
        <summary>Initializes a new instance of the <see cref="T:System.DateTime" /> structure to a specified number of ticks and to Coordinated Universal Time (UTC) or local time.</summary>
        <remarks>
          <format type="text/markdown"><![CDATA[  
  
## Remarks  
 For applications in which portability of date and time data or a limited degree of time zone awareness is important, you can use the corresponding <xref:System.DateTimeOffset> constructor.  
  
 ]]></format>
        </remarks>
        <exception cref="T:System.ArgumentOutOfRangeException">
          <paramref name="ticks" /> is less than <see cref="F:System.DateTime.MinValue" /> or greater than <see cref="F:System.DateTime.MaxValue" />.</exception>
        <exception cref="T:System.ArgumentException">
          <paramref name="kind" /> is not one of the <see cref="T:System.DateTimeKind" /> values.</exception>
      </Docs>
    </Member>
    <Member MemberName=".ctor">
      <MemberSignature Language="C#" Value="public DateTime (int year, int month, int day);" />
      <MemberSignature Language="ILAsm" Value=".method public hidebysig specialname rtspecialname instance void .ctor(int32 year, int32 month, int32 day) cil managed" />
      <MemberSignature Language="DocId" Value="M:System.DateTime.#ctor(System.Int32,System.Int32,System.Int32)" />
      <MemberType>Constructor</MemberType>
      <AssemblyInfo>
        <AssemblyName>System.Runtime</AssemblyName>
        <AssemblyVersion>4.0.0.0</AssemblyVersion>
        <AssemblyVersion>4.0.10.0</AssemblyVersion>
        <AssemblyVersion>4.0.20.0</AssemblyVersion>
        <AssemblyVersion>4.1.0.0</AssemblyVersion>
      </AssemblyInfo>
      <AssemblyInfo>
        <AssemblyName>mscorlib</AssemblyName>
        <AssemblyVersion>2.0.5.0</AssemblyVersion>
        <AssemblyVersion>4.0.0.0</AssemblyVersion>
      </AssemblyInfo>
      <AssemblyInfo>
        <AssemblyName>netstandard</AssemblyName>
        <AssemblyVersion>2.0.0.0</AssemblyVersion>
      </AssemblyInfo>
      <Parameters>
        <Parameter Name="year" Type="System.Int32" />
        <Parameter Name="month" Type="System.Int32" />
        <Parameter Name="day" Type="System.Int32" />
      </Parameters>
      <Docs>
        <param name="year">The year (1 through 9999).</param>
        <param name="month">The month (1 through 12).</param>
        <param name="day">The day (1 through the number of days in <c>month</c>).</param>
        <summary>Initializes a new instance of the <see cref="T:System.DateTime" /> structure to the specified year, month, and day.</summary>
        <remarks>
          <format type="text/markdown"><![CDATA[  
  
## Remarks  
 This constructor interprets `year`, `month`, and `day` as a year, month, and day in the Gregorian calendar. To instantiate a <xref:System.DateTime> value by using the year, month, and day in another calendar, call the <xref:System.DateTime.%23ctor%28System.Int32%2CSystem.Int32%2CSystem.Int32%2CSystem.Globalization.Calendar%29> constructor.  
  
 The time of day for the resulting <xref:System.DateTime> is midnight (00:00:00). The <xref:System.DateTime.Kind%2A> property is initialized to <xref:System.DateTimeKind?displayProperty=fullName>.  
  
   
  
## Examples  
 The following example uses the <xref:System.DateTime.%23ctor%28System.Int32%2CSystem.Int32%2CSystem.Int32%29> constructor to instantiate a <xref:System.DateTime> value. The example also illustrates that this overload creates a <xref:System.DateTime> value whose time component equals midnight (or 0:00).  
  
 [!code-csharp[System.DateTime.Constructor#1](~/samples/snippets/csharp/VS_Snippets_CLR_System/system.datetime.constructor/cs/ctorexample1.cs#1)]
 [!code-vb[System.DateTime.Constructor#1](~/samples/snippets/visualbasic/VS_Snippets_CLR_System/system.datetime.constructor/vb/ctorexample1.vb#1)]  
  
 ]]></format>
        </remarks>
        <exception cref="T:System.ArgumentOutOfRangeException">
          <paramref name="year" /> is less than 1 or greater than 9999.  
  
 -or-  
  
 <paramref name="month" /> is less than 1 or greater than 12.  
  
 -or-  
  
 <paramref name="day" /> is less than 1 or greater than the number of days in <paramref name="month" />.</exception>
      </Docs>
    </Member>
    <Member MemberName=".ctor">
      <MemberSignature Language="C#" Value="public DateTime (int year, int month, int day, System.Globalization.Calendar calendar);" />
      <MemberSignature Language="ILAsm" Value=".method public hidebysig specialname rtspecialname instance void .ctor(int32 year, int32 month, int32 day, class System.Globalization.Calendar calendar) cil managed" />
      <MemberSignature Language="DocId" Value="M:System.DateTime.#ctor(System.Int32,System.Int32,System.Int32,System.Globalization.Calendar)" />
      <MemberType>Constructor</MemberType>
      <AssemblyInfo>
        <AssemblyName>mscorlib</AssemblyName>
        <AssemblyVersion>2.0.5.0</AssemblyVersion>
        <AssemblyVersion>4.0.0.0</AssemblyVersion>
      </AssemblyInfo>
      <AssemblyInfo>
        <AssemblyName>netstandard</AssemblyName>
        <AssemblyVersion>2.0.0.0</AssemblyVersion>
      </AssemblyInfo>
      <Parameters>
        <Parameter Name="year" Type="System.Int32" />
        <Parameter Name="month" Type="System.Int32" />
        <Parameter Name="day" Type="System.Int32" />
        <Parameter Name="calendar" Type="System.Globalization.Calendar" />
      </Parameters>
      <Docs>
        <param name="year">The year (1 through the number of years in <c>calendar</c>).</param>
        <param name="month">The month (1 through the number of months in <c>calendar</c>).</param>
        <param name="day">The day (1 through the number of days in <c>month</c>).</param>
        <param name="calendar">The calendar that is used to interpret <c>year</c>, <c>month</c>, and <c>day</c>.</param>
        <summary>Initializes a new instance of the <see cref="T:System.DateTime" /> structure to the specified year, month, and day for the specified calendar.</summary>
        <remarks>
          <format type="text/markdown"><![CDATA[  
  
## Remarks  
 The time of day for the resulting <xref:System.DateTime> is midnight (00:00:00). The <xref:System.DateTime.Kind%2A> property is initialized to <xref:System.DateTimeKind.Unspecified>.  
  
 The allowable values for `year`, `month`, and `day` depend on `calendar`. An exception is thrown if the specified date and time cannot be expressed using `calendar`.  
  
 The <xref:System.Globalization> namespace provides several calendars including <xref:System.Globalization.GregorianCalendar> and <xref:System.Globalization.JulianCalendar>.  
  
   
  
## Examples  
 The following example calls the <xref:System.DateTime.%23ctor%28System.Int32%2CSystem.Int32%2CSystem.Int32%2CSystem.Globalization.Calendar%29> constructor twice to instantiate two <xref:System.DateTime> values. The first call instantiates a <xref:System.DateTime> value by using a <xref:System.Globalization.PersianCalendar> object. Because the Persian calendar cannot be designated as the default calendar for a culture, displaying a date in the Persian calendar requires individual calls to its <xref:System.Globalization.PersianCalendar.GetMonth%2A?displayProperty=fullName>, <xref:System.Globalization.PersianCalendar.GetDayOfMonth%2A?displayProperty=fullName>, and <xref:System.Globalization.PersianCalendar.GetYear%2A?displayProperty=fullName> methods. The second call to the constructor instantiates a <xref:System.DateTime> value by using a <xref:System.Globalization.HijriCalendar> object. The example changes the current culture to Arabic (Syria) and changes the current culture's default calendar to the Hijri calendar. Because Hijri is the current culture's default calendar, the <xref:System.Console.WriteLine%2A?displayProperty=fullName> method uses it to format the date. When the previous current culture (which is English (United States) in this case) is restored, the <xref:System.Console.WriteLine%2A?displayProperty=fullName> method uses the current culture's default Gregorian calendar to format the date.  
  
 [!code-csharp[System.DateTime.Constructor#2](~/samples/snippets/csharp/VS_Snippets_CLR_System/system.datetime.constructor/cs/ctorexample2.cs#2)]
 [!code-vb[System.DateTime.Constructor#2](~/samples/snippets/visualbasic/VS_Snippets_CLR_System/system.datetime.constructor/vb/ctorexample2.vb#2)]  
  
 ]]></format>
        </remarks>
        <exception cref="T:System.ArgumentNullException">
          <paramref name="calendar" /> is <see langword="null" />.</exception>
        <exception cref="T:System.ArgumentOutOfRangeException">
          <paramref name="year" /> is not in the range supported by <paramref name="calendar" />.  
  
 -or-  
  
 <paramref name="month" /> is less than 1 or greater than the number of months in <paramref name="calendar" />.  
  
 -or-  
  
 <paramref name="day" /> is less than 1 or greater than the number of days in <paramref name="month" />.</exception>
      </Docs>
    </Member>
    <Member MemberName=".ctor">
      <MemberSignature Language="C#" Value="public DateTime (int year, int month, int day, int hour, int minute, int second);" />
      <MemberSignature Language="ILAsm" Value=".method public hidebysig specialname rtspecialname instance void .ctor(int32 year, int32 month, int32 day, int32 hour, int32 minute, int32 second) cil managed" />
      <MemberSignature Language="DocId" Value="M:System.DateTime.#ctor(System.Int32,System.Int32,System.Int32,System.Int32,System.Int32,System.Int32)" />
      <MemberType>Constructor</MemberType>
      <AssemblyInfo>
        <AssemblyName>System.Runtime</AssemblyName>
        <AssemblyVersion>4.0.0.0</AssemblyVersion>
        <AssemblyVersion>4.0.10.0</AssemblyVersion>
        <AssemblyVersion>4.0.20.0</AssemblyVersion>
        <AssemblyVersion>4.1.0.0</AssemblyVersion>
      </AssemblyInfo>
      <AssemblyInfo>
        <AssemblyName>mscorlib</AssemblyName>
        <AssemblyVersion>2.0.5.0</AssemblyVersion>
        <AssemblyVersion>4.0.0.0</AssemblyVersion>
      </AssemblyInfo>
      <AssemblyInfo>
        <AssemblyName>netstandard</AssemblyName>
        <AssemblyVersion>2.0.0.0</AssemblyVersion>
      </AssemblyInfo>
      <Parameters>
        <Parameter Name="year" Type="System.Int32" />
        <Parameter Name="month" Type="System.Int32" />
        <Parameter Name="day" Type="System.Int32" />
        <Parameter Name="hour" Type="System.Int32" />
        <Parameter Name="minute" Type="System.Int32" />
        <Parameter Name="second" Type="System.Int32" />
      </Parameters>
      <Docs>
        <param name="year">The year (1 through 9999).</param>
        <param name="month">The month (1 through 12).</param>
        <param name="day">The day (1 through the number of days in <c>month</c>).</param>
        <param name="hour">The hours (0 through 23).</param>
        <param name="minute">The minutes (0 through 59).</param>
        <param name="second">The seconds (0 through 59).</param>
        <summary>Initializes a new instance of the <see cref="T:System.DateTime" /> structure to the specified year, month, day, hour, minute, and second.</summary>
        <remarks>
          <format type="text/markdown"><![CDATA[  
  
## Remarks  
 The <xref:System.DateTime.Kind%2A> property is initialized to <xref:System.DateTimeKind.Unspecified>.  
  
 This constructor interprets`year`, `month`, and `day` as a year, month, and day in the Gregorian calendar. To instantiate a <xref:System.DateTime> value by using the year, month, and day in another calendar, call the <xref:System.DateTime.%23ctor%28System.Int32%2CSystem.Int32%2CSystem.Int32%2CSystem.Int32%2CSystem.Int32%2CSystem.Int32%2CSystem.Globalization.Calendar%29> constructor.  
  
 For applications in which portability of date and time data or a limited degree of time zone awareness is important, you can use the corresponding <xref:System.DateTimeOffset> constructor.  
  
   
  
## Examples  
 The following example uses the <xref:System.DateTime.%23ctor%2A> constructor to instantiate a <xref:System.DateTime> value.  
  
 [!code-csharp[System.DateTime.Constructor#3](~/samples/snippets/csharp/VS_Snippets_CLR_System/system.datetime.constructor/cs/ctorexample1.cs#3)]
 [!code-vb[System.DateTime.Constructor#3](~/samples/snippets/visualbasic/VS_Snippets_CLR_System/system.datetime.constructor/vb/ctorexample1.vb#3)]  
  
 ]]></format>
        </remarks>
        <exception cref="T:System.ArgumentOutOfRangeException">
          <paramref name="year" /> is less than 1 or greater than 9999.  
  
 -or-  
  
 <paramref name="month" /> is less than 1 or greater than 12.  
  
 -or-  
  
 <paramref name="day" /> is less than 1 or greater than the number of days in <paramref name="month" />.  
  
 -or-  
  
 <paramref name="hour" /> is less than 0 or greater than 23.  
  
 -or-  
  
 <paramref name="minute" /> is less than 0 or greater than 59.  
  
 -or-  
  
 <paramref name="second" /> is less than 0 or greater than 59.</exception>
      </Docs>
    </Member>
    <Member MemberName=".ctor">
      <MemberSignature Language="C#" Value="public DateTime (int year, int month, int day, int hour, int minute, int second, DateTimeKind kind);" />
      <MemberSignature Language="ILAsm" Value=".method public hidebysig specialname rtspecialname instance void .ctor(int32 year, int32 month, int32 day, int32 hour, int32 minute, int32 second, valuetype System.DateTimeKind kind) cil managed" />
      <MemberSignature Language="DocId" Value="M:System.DateTime.#ctor(System.Int32,System.Int32,System.Int32,System.Int32,System.Int32,System.Int32,System.DateTimeKind)" />
      <MemberType>Constructor</MemberType>
      <AssemblyInfo>
        <AssemblyName>System.Runtime</AssemblyName>
        <AssemblyVersion>4.0.0.0</AssemblyVersion>
        <AssemblyVersion>4.0.10.0</AssemblyVersion>
        <AssemblyVersion>4.0.20.0</AssemblyVersion>
        <AssemblyVersion>4.1.0.0</AssemblyVersion>
      </AssemblyInfo>
      <AssemblyInfo>
        <AssemblyName>mscorlib</AssemblyName>
        <AssemblyVersion>2.0.5.0</AssemblyVersion>
        <AssemblyVersion>4.0.0.0</AssemblyVersion>
      </AssemblyInfo>
      <AssemblyInfo>
        <AssemblyName>netstandard</AssemblyName>
        <AssemblyVersion>2.0.0.0</AssemblyVersion>
      </AssemblyInfo>
      <Parameters>
        <Parameter Name="year" Type="System.Int32" />
        <Parameter Name="month" Type="System.Int32" />
        <Parameter Name="day" Type="System.Int32" />
        <Parameter Name="hour" Type="System.Int32" />
        <Parameter Name="minute" Type="System.Int32" />
        <Parameter Name="second" Type="System.Int32" />
        <Parameter Name="kind" Type="System.DateTimeKind" />
      </Parameters>
      <Docs>
        <param name="year">The year (1 through 9999).</param>
        <param name="month">The month (1 through 12).</param>
        <param name="day">The day (1 through the number of days in <c>month</c>).</param>
        <param name="hour">The hours (0 through 23).</param>
        <param name="minute">The minutes (0 through 59).</param>
        <param name="second">The seconds (0 through 59).</param>
        <param name="kind">One of the enumeration values that indicates whether <c>year</c>, <c>month</c>, <c>day</c>, <c>hour</c>, <c>minute</c> and <c>second</c> specify a local time, Coordinated Universal Time (UTC), or neither.</param>
        <summary>Initializes a new instance of the <see cref="T:System.DateTime" /> structure to the specified year, month, day, hour, minute, second, and Coordinated Universal Time (UTC) or local time.</summary>
        <remarks>
          <format type="text/markdown"><![CDATA[  
  
## Remarks  
 This constructor interprets`year`, `month`, and `day` as a year, month, and day in the Gregorian calendar. To instantiate a <xref:System.DateTime> value by using the year, month, and day in another calendar, call the <xref:System.DateTime.%23ctor%28System.Int32%2CSystem.Int32%2CSystem.Int32%2CSystem.Int32%2CSystem.Int32%2CSystem.Int32%2CSystem.Int32%2CSystem.Globalization.Calendar%2CSystem.DateTimeKind%29> constructor.  
  
 For applications in which portability of date and time data or a limited degree of time zone awareness is important, you can use the corresponding <xref:System.DateTimeOffset> constructor.  
  
   
  
## Examples  
 The following example uses the <xref:System.DateTime.%23ctor%28System.Int32%2CSystem.Int32%2CSystem.Int32%2CSystem.Int32%2CSystem.Int32%2CSystem.Int32%2CSystem.DateTimeKind%29> constructor to instantiate a <xref:System.DateTime> value.  
  
 [!code-csharp[System.DateTime.Constructor#7](~/samples/snippets/csharp/VS_Snippets_CLR_System/system.datetime.constructor/cs/ctorexample1.cs#7)]
 [!code-vb[System.DateTime.Constructor#7](~/samples/snippets/visualbasic/VS_Snippets_CLR_System/system.datetime.constructor/vb/ctorexample1.vb#7)]  
  
 ]]></format>
        </remarks>
        <exception cref="T:System.ArgumentOutOfRangeException">
          <paramref name="year" /> is less than 1 or greater than 9999.  
  
 -or-  
  
 <paramref name="month" /> is less than 1 or greater than 12.  
  
 -or-  
  
 <paramref name="day" /> is less than 1 or greater than the number of days in <paramref name="month" />.  
  
 -or-  
  
 <paramref name="hour" /> is less than 0 or greater than 23.  
  
 -or-  
  
 <paramref name="minute" /> is less than 0 or greater than 59.  
  
 -or-  
  
 <paramref name="second" /> is less than 0 or greater than 59.</exception>
        <exception cref="T:System.ArgumentException">
          <paramref name="kind" /> is not one of the <see cref="T:System.DateTimeKind" /> values.</exception>
      </Docs>
    </Member>
    <Member MemberName=".ctor">
      <MemberSignature Language="C#" Value="public DateTime (int year, int month, int day, int hour, int minute, int second, System.Globalization.Calendar calendar);" />
      <MemberSignature Language="ILAsm" Value=".method public hidebysig specialname rtspecialname instance void .ctor(int32 year, int32 month, int32 day, int32 hour, int32 minute, int32 second, class System.Globalization.Calendar calendar) cil managed" />
      <MemberSignature Language="DocId" Value="M:System.DateTime.#ctor(System.Int32,System.Int32,System.Int32,System.Int32,System.Int32,System.Int32,System.Globalization.Calendar)" />
      <MemberType>Constructor</MemberType>
      <AssemblyInfo>
        <AssemblyName>mscorlib</AssemblyName>
        <AssemblyVersion>2.0.5.0</AssemblyVersion>
        <AssemblyVersion>4.0.0.0</AssemblyVersion>
      </AssemblyInfo>
      <AssemblyInfo>
        <AssemblyName>netstandard</AssemblyName>
        <AssemblyVersion>2.0.0.0</AssemblyVersion>
      </AssemblyInfo>
      <Parameters>
        <Parameter Name="year" Type="System.Int32" />
        <Parameter Name="month" Type="System.Int32" />
        <Parameter Name="day" Type="System.Int32" />
        <Parameter Name="hour" Type="System.Int32" />
        <Parameter Name="minute" Type="System.Int32" />
        <Parameter Name="second" Type="System.Int32" />
        <Parameter Name="calendar" Type="System.Globalization.Calendar" />
      </Parameters>
      <Docs>
        <param name="year">The year (1 through the number of years in <c>calendar</c>).</param>
        <param name="month">The month (1 through the number of months in <c>calendar</c>).</param>
        <param name="day">The day (1 through the number of days in <c>month</c>).</param>
        <param name="hour">The hours (0 through 23).</param>
        <param name="minute">The minutes (0 through 59).</param>
        <param name="second">The seconds (0 through 59).</param>
        <param name="calendar">The calendar that is used to interpret <c>year</c>, <c>month</c>, and <c>day</c>.</param>
        <summary>Initializes a new instance of the <see cref="T:System.DateTime" /> structure to the specified year, month, day, hour, minute, and second for the specified calendar.</summary>
        <remarks>
          <format type="text/markdown"><![CDATA[  
  
## Remarks  
 The <xref:System.DateTime.Kind%2A> property is initialized to <xref:System.DateTimeKind.Unspecified>.  
  
 The allowable values for `year`, `month`, and `day` depend on `calendar`. An exception is thrown if the specified date and time cannot be expressed using `calendar`.  
  
 The <xref:System.Globalization> namespace provides several calendars including <xref:System.Globalization.GregorianCalendar> and <xref:System.Globalization.JulianCalendar>.  
  
   
  
## Examples  
 The following example calls the <xref:System.DateTime.%23ctor%28System.Int32%2CSystem.Int32%2CSystem.Int32%2CSystem.Int32%2CSystem.Int32%2CSystem.Int32%2CSystem.Globalization.Calendar%29> constructor twice to instantiate two <xref:System.DateTime> values. The first call instantiates a <xref:System.DateTime> value by using a <xref:System.Globalization.PersianCalendar> object. Because the Persian calendar cannot be designated as the default calendar for a culture, displaying a date in the Persian calendar requires individual calls to its <xref:System.Globalization.PersianCalendar.GetMonth%2A?displayProperty=fullName>, <xref:System.Globalization.PersianCalendar.GetDayOfMonth%2A?displayProperty=fullName>, and <xref:System.Globalization.PersianCalendar.GetYear%2A?displayProperty=fullName> methods. The second call to the constructor instantiates a <xref:System.DateTime> value by using a <xref:System.Globalization.HijriCalendar> object. The example changes the current culture to Arabic (Syria) and changes the current culture's default calendar to the Hijri calendar. Because Hijri is the current culture's default calendar, the <xref:System.Console.WriteLine%2A?displayProperty=fullName> method uses it to format the date. When the previous current culture (which is English (United States) in this case) is restored, the <xref:System.Console.WriteLine%2A?displayProperty=fullName> method uses the current culture's default Gregorian calendar to format the date.  
  
 [!code-csharp[System.DateTime.Constructor#4](~/samples/snippets/csharp/VS_Snippets_CLR_System/system.datetime.constructor/cs/ctorexample4.cs#4)]
 [!code-vb[System.DateTime.Constructor#4](~/samples/snippets/visualbasic/VS_Snippets_CLR_System/system.datetime.constructor/vb/ctorexample4.vb#4)]  
  
 ]]></format>
        </remarks>
        <exception cref="T:System.ArgumentNullException">
          <paramref name="calendar" /> is <see langword="null" />.</exception>
        <exception cref="T:System.ArgumentOutOfRangeException">
          <paramref name="year" /> is not in the range supported by <paramref name="calendar" />.  
  
 -or-  
  
 <paramref name="month" /> is less than 1 or greater than the number of months in <paramref name="calendar" />.  
  
 -or-  
  
 <paramref name="day" /> is less than 1 or greater than the number of days in <paramref name="month" />.  
  
 -or-  
  
 <paramref name="hour" /> is less than 0 or greater than 23  
  
 -or-  
  
 <paramref name="minute" /> is less than 0 or greater than 59.  
  
 -or-  
  
 <paramref name="second" /> is less than 0 or greater than 59.</exception>
      </Docs>
    </Member>
    <Member MemberName=".ctor">
      <MemberSignature Language="C#" Value="public DateTime (int year, int month, int day, int hour, int minute, int second, int millisecond);" />
      <MemberSignature Language="ILAsm" Value=".method public hidebysig specialname rtspecialname instance void .ctor(int32 year, int32 month, int32 day, int32 hour, int32 minute, int32 second, int32 millisecond) cil managed" />
      <MemberSignature Language="DocId" Value="M:System.DateTime.#ctor(System.Int32,System.Int32,System.Int32,System.Int32,System.Int32,System.Int32,System.Int32)" />
      <MemberType>Constructor</MemberType>
      <AssemblyInfo>
        <AssemblyName>System.Runtime</AssemblyName>
        <AssemblyVersion>4.0.0.0</AssemblyVersion>
        <AssemblyVersion>4.0.10.0</AssemblyVersion>
        <AssemblyVersion>4.0.20.0</AssemblyVersion>
        <AssemblyVersion>4.1.0.0</AssemblyVersion>
      </AssemblyInfo>
      <AssemblyInfo>
        <AssemblyName>mscorlib</AssemblyName>
        <AssemblyVersion>2.0.5.0</AssemblyVersion>
        <AssemblyVersion>4.0.0.0</AssemblyVersion>
      </AssemblyInfo>
      <AssemblyInfo>
        <AssemblyName>netstandard</AssemblyName>
        <AssemblyVersion>2.0.0.0</AssemblyVersion>
      </AssemblyInfo>
      <Parameters>
        <Parameter Name="year" Type="System.Int32" />
        <Parameter Name="month" Type="System.Int32" />
        <Parameter Name="day" Type="System.Int32" />
        <Parameter Name="hour" Type="System.Int32" />
        <Parameter Name="minute" Type="System.Int32" />
        <Parameter Name="second" Type="System.Int32" />
        <Parameter Name="millisecond" Type="System.Int32" />
      </Parameters>
      <Docs>
        <param name="year">The year (1 through 9999).</param>
        <param name="month">The month (1 through 12).</param>
        <param name="day">The day (1 through the number of days in <c>month</c>).</param>
        <param name="hour">The hours (0 through 23).</param>
        <param name="minute">The minutes (0 through 59).</param>
        <param name="second">The seconds (0 through 59).</param>
        <param name="millisecond">The milliseconds (0 through 999).</param>
        <summary>Initializes a new instance of the <see cref="T:System.DateTime" /> structure to the specified year, month, day, hour, minute, second, and millisecond.</summary>
        <remarks>
          <format type="text/markdown"><![CDATA[  
  
## Remarks  
 This constructor interprets`year`, `month`, and `day` as a year, month, and day in the Gregorian calendar. To instantiate a <xref:System.DateTime> value by using the year, month, and day in another calendar, call the <xref:System.DateTime.%23ctor%28System.Int32%2CSystem.Int32%2CSystem.Int32%2CSystem.Int32%2CSystem.Int32%2CSystem.Int32%2CSystem.Int32%2CSystem.Globalization.Calendar%29> constructor.  
  
 The <xref:System.DateTime.Kind%2A> property is initialized to <xref:System.DateTimeKind.Unspecified>.  
  
 For applications in which portability of date and time data or a limited degree of time zone awareness is important, you can use the corresponding <xref:System.DateTimeOffset> constructor.  
  
   
  
## Examples  
 The following example uses the <xref:System.DateTime.%23ctor%28System.Int32%2CSystem.Int32%2CSystem.Int32%2CSystem.Int32%2CSystem.Int32%2CSystem.Int32%2CSystem.Int32%29> constructor to instantiate a <xref:System.DateTime> value.  
  
 [!code-csharp[System.DateTime.Constructor#5](~/samples/snippets/csharp/VS_Snippets_CLR_System/system.datetime.constructor/cs/ctorexample1.cs#5)]
 [!code-vb[System.DateTime.Constructor#5](~/samples/snippets/visualbasic/VS_Snippets_CLR_System/system.datetime.constructor/vb/ctorexample1.vb#5)]  
  
 ]]></format>
        </remarks>
        <exception cref="T:System.ArgumentOutOfRangeException">
          <paramref name="year" /> is less than 1 or greater than 9999.  
  
 -or-  
  
 <paramref name="month" /> is less than 1 or greater than 12.  
  
 -or-  
  
 <paramref name="day" /> is less than 1 or greater than the number of days in <paramref name="month" />.  
  
 -or-  
  
 <paramref name="hour" /> is less than 0 or greater than 23.  
  
 -or-  
  
 <paramref name="minute" /> is less than 0 or greater than 59.  
  
 -or-  
  
 <paramref name="second" /> is less than 0 or greater than 59.  
  
 -or-  
  
 <paramref name="millisecond" /> is less than 0 or greater than 999.</exception>
      </Docs>
    </Member>
    <Member MemberName=".ctor">
      <MemberSignature Language="C#" Value="public DateTime (int year, int month, int day, int hour, int minute, int second, int millisecond, DateTimeKind kind);" />
      <MemberSignature Language="ILAsm" Value=".method public hidebysig specialname rtspecialname instance void .ctor(int32 year, int32 month, int32 day, int32 hour, int32 minute, int32 second, int32 millisecond, valuetype System.DateTimeKind kind) cil managed" />
      <MemberSignature Language="DocId" Value="M:System.DateTime.#ctor(System.Int32,System.Int32,System.Int32,System.Int32,System.Int32,System.Int32,System.Int32,System.DateTimeKind)" />
      <MemberType>Constructor</MemberType>
      <AssemblyInfo>
        <AssemblyName>System.Runtime</AssemblyName>
        <AssemblyVersion>4.0.0.0</AssemblyVersion>
        <AssemblyVersion>4.0.10.0</AssemblyVersion>
        <AssemblyVersion>4.0.20.0</AssemblyVersion>
        <AssemblyVersion>4.1.0.0</AssemblyVersion>
      </AssemblyInfo>
      <AssemblyInfo>
        <AssemblyName>mscorlib</AssemblyName>
        <AssemblyVersion>2.0.5.0</AssemblyVersion>
        <AssemblyVersion>4.0.0.0</AssemblyVersion>
      </AssemblyInfo>
      <AssemblyInfo>
        <AssemblyName>netstandard</AssemblyName>
        <AssemblyVersion>2.0.0.0</AssemblyVersion>
      </AssemblyInfo>
      <Parameters>
        <Parameter Name="year" Type="System.Int32" />
        <Parameter Name="month" Type="System.Int32" />
        <Parameter Name="day" Type="System.Int32" />
        <Parameter Name="hour" Type="System.Int32" />
        <Parameter Name="minute" Type="System.Int32" />
        <Parameter Name="second" Type="System.Int32" />
        <Parameter Name="millisecond" Type="System.Int32" />
        <Parameter Name="kind" Type="System.DateTimeKind" />
      </Parameters>
      <Docs>
        <param name="year">The year (1 through 9999).</param>
        <param name="month">The month (1 through 12).</param>
        <param name="day">The day (1 through the number of days in <c>month</c>).</param>
        <param name="hour">The hours (0 through 23).</param>
        <param name="minute">The minutes (0 through 59).</param>
        <param name="second">The seconds (0 through 59).</param>
        <param name="millisecond">The milliseconds (0 through 999).</param>
        <param name="kind">One of the enumeration values that indicates whether <c>year</c>, <c>month</c>, <c>day</c>, <c>hour</c>, <c>minute</c>, <c>second</c>, and <c>millisecond</c> specify a local time, Coordinated Universal Time (UTC), or neither.</param>
        <summary>Initializes a new instance of the <see cref="T:System.DateTime" /> structure to the specified year, month, day, hour, minute, second, millisecond, and Coordinated Universal Time (UTC) or local time.</summary>
        <remarks>
          <format type="text/markdown"><![CDATA[  
  
## Remarks  
 This constructor interprets`year`, `month`, and `day` as a year, month, and day in the Gregorian calendar. To instantiate a <xref:System.DateTime> value by using the year, month, and day in another calendar, call the <xref:System.DateTime.%23ctor%28System.Int32%2CSystem.Int32%2CSystem.Int32%2CSystem.Int32%2CSystem.Int32%2CSystem.Int32%2CSystem.Int32%2CSystem.Globalization.Calendar%2CSystem.DateTimeKind%29> constructor.  
  
 For applications in which portability of date and time data or a limited degree of time zone awareness is important, you can use the corresponding <xref:System.DateTimeOffset> constructor.  
  
   
  
## Examples  
 The following example uses the <xref:System.DateTime.%23ctor%28System.Int32%2CSystem.Int32%2CSystem.Int32%2CSystem.Int32%2CSystem.Int32%2CSystem.Int32%2CSystem.Int32%2CSystem.DateTimeKind%29> constructor to instantiate a <xref:System.DateTime> value.  
  
 [!code-csharp[System.DateTime.Constructor#8](~/samples/snippets/csharp/VS_Snippets_CLR_System/system.datetime.constructor/cs/ctorexample1.cs#8)]
 [!code-vb[System.DateTime.Constructor#8](~/samples/snippets/visualbasic/VS_Snippets_CLR_System/system.datetime.constructor/vb/ctorexample1.vb#8)]  
  
 ]]></format>
        </remarks>
        <exception cref="T:System.ArgumentOutOfRangeException">
          <paramref name="year" /> is less than 1 or greater than 9999.  
  
 -or-  
  
 <paramref name="month" /> is less than 1 or greater than 12.  
  
 -or-  
  
 <paramref name="day" /> is less than 1 or greater than the number of days in <paramref name="month" />.  
  
 -or-  
  
 <paramref name="hour" /> is less than 0 or greater than 23.  
  
 -or-  
  
 <paramref name="minute" /> is less than 0 or greater than 59.  
  
 -or-  
  
 <paramref name="second" /> is less than 0 or greater than 59.  
  
 -or-  
  
 <paramref name="millisecond" /> is less than 0 or greater than 999.</exception>
        <exception cref="T:System.ArgumentException">
          <paramref name="kind" /> is not one of the <see cref="T:System.DateTimeKind" /> values.</exception>
      </Docs>
    </Member>
    <Member MemberName=".ctor">
      <MemberSignature Language="C#" Value="public DateTime (int year, int month, int day, int hour, int minute, int second, int millisecond, System.Globalization.Calendar calendar);" />
      <MemberSignature Language="ILAsm" Value=".method public hidebysig specialname rtspecialname instance void .ctor(int32 year, int32 month, int32 day, int32 hour, int32 minute, int32 second, int32 millisecond, class System.Globalization.Calendar calendar) cil managed" />
      <MemberSignature Language="DocId" Value="M:System.DateTime.#ctor(System.Int32,System.Int32,System.Int32,System.Int32,System.Int32,System.Int32,System.Int32,System.Globalization.Calendar)" />
      <MemberType>Constructor</MemberType>
      <AssemblyInfo>
        <AssemblyName>mscorlib</AssemblyName>
        <AssemblyVersion>2.0.5.0</AssemblyVersion>
        <AssemblyVersion>4.0.0.0</AssemblyVersion>
      </AssemblyInfo>
      <AssemblyInfo>
        <AssemblyName>netstandard</AssemblyName>
        <AssemblyVersion>2.0.0.0</AssemblyVersion>
      </AssemblyInfo>
      <Parameters>
        <Parameter Name="year" Type="System.Int32" />
        <Parameter Name="month" Type="System.Int32" />
        <Parameter Name="day" Type="System.Int32" />
        <Parameter Name="hour" Type="System.Int32" />
        <Parameter Name="minute" Type="System.Int32" />
        <Parameter Name="second" Type="System.Int32" />
        <Parameter Name="millisecond" Type="System.Int32" />
        <Parameter Name="calendar" Type="System.Globalization.Calendar" />
      </Parameters>
      <Docs>
        <param name="year">The year (1 through the number of years in <c>calendar</c>).</param>
        <param name="month">The month (1 through the number of months in <c>calendar</c>).</param>
        <param name="day">The day (1 through the number of days in <c>month</c>).</param>
        <param name="hour">The hours (0 through 23).</param>
        <param name="minute">The minutes (0 through 59).</param>
        <param name="second">The seconds (0 through 59).</param>
        <param name="millisecond">The milliseconds (0 through 999).</param>
        <param name="calendar">The calendar that is used to interpret <c>year</c>, <c>month</c>, and <c>day</c>.</param>
        <summary>Initializes a new instance of the <see cref="T:System.DateTime" /> structure to the specified year, month, day, hour, minute, second, and millisecond for the specified calendar.</summary>
        <remarks>
          <format type="text/markdown"><![CDATA[  
  
## Remarks  
 The <xref:System.DateTime.Kind%2A> property is initialized to <xref:System.DateTimeKind.Unspecified>.  
  
 The allowable values for `year`, `month`, and `day` depend on `calendar`. An exception is thrown if the specified date and time cannot be expressed using `calendar`.  
  
 For applications in which portability of date and time data or a limited degree of time zone awareness is important, you can use the corresponding <xref:System.DateTimeOffset> constructor.  
  
 The <xref:System.Globalization> namespace provides several calendars including <xref:System.Globalization.GregorianCalendar> and <xref:System.Globalization.JulianCalendar>.  
  
   
  
## Examples  
 The following example calls the <xref:System.DateTime.%23ctor%28System.Int32%2CSystem.Int32%2CSystem.Int32%2CSystem.Int32%2CSystem.Int32%2CSystem.Int32%2CSystem.Int32%2CSystem.Globalization.Calendar%29> constructor twice to instantiate two <xref:System.DateTime> values. The first call instantiates a <xref:System.DateTime> value by using a <xref:System.Globalization.PersianCalendar> object. Because the Persian calendar cannot be designated as the default calendar for a culture, displaying a date in the Persian calendar requires individual calls to its <xref:System.Globalization.PersianCalendar.GetMonth%2A?displayProperty=fullName>, <xref:System.Globalization.PersianCalendar.GetDayOfMonth%2A?displayProperty=fullName>, and <xref:System.Globalization.PersianCalendar.GetYear%2A?displayProperty=fullName> methods. The second call to the constructor instantiates a <xref:System.DateTime> value by using a <xref:System.Globalization.HijriCalendar> object. The example changes the current culture to Arabic (Syria) and changes the current culture's default calendar to the Hijri calendar. Because Hijri is the current culture's default calendar, the <xref:System.Console.WriteLine%2A?displayProperty=fullName> method uses it to format the date. When the previous current culture (which is English (United States) in this case) is restored, the <xref:System.Console.WriteLine%2A?displayProperty=fullName> method uses the current culture's default Gregorian calendar to format the date.  
  
 [!code-csharp[System.DateTime.Constructor#6](~/samples/snippets/csharp/VS_Snippets_CLR_System/system.datetime.constructor/cs/ctorexample6.cs#6)]
 [!code-vb[System.DateTime.Constructor#6](~/samples/snippets/visualbasic/VS_Snippets_CLR_System/system.datetime.constructor/vb/ctorexample6.vb#6)]  
  
 ]]></format>
        </remarks>
        <exception cref="T:System.ArgumentNullException">
          <paramref name="calendar" /> is <see langword="null" />.</exception>
        <exception cref="T:System.ArgumentOutOfRangeException">
          <paramref name="year" /> is not in the range supported by <paramref name="calendar" />.  
  
 -or-  
  
 <paramref name="month" /> is less than 1 or greater than the number of months in <paramref name="calendar" />.  
  
 -or-  
  
 <paramref name="day" /> is less than 1 or greater than the number of days in <paramref name="month" />.  
  
 -or-  
  
 <paramref name="hour" /> is less than 0 or greater than 23.  
  
 -or-  
  
 <paramref name="minute" /> is less than 0 or greater than 59.  
  
 -or-  
  
 <paramref name="second" /> is less than 0 or greater than 59.  
  
 -or-  
  
 <paramref name="millisecond" /> is less than 0 or greater than 999.</exception>
      </Docs>
    </Member>
    <Member MemberName=".ctor">
      <MemberSignature Language="C#" Value="public DateTime (int year, int month, int day, int hour, int minute, int second, int millisecond, System.Globalization.Calendar calendar, DateTimeKind kind);" />
      <MemberSignature Language="ILAsm" Value=".method public hidebysig specialname rtspecialname instance void .ctor(int32 year, int32 month, int32 day, int32 hour, int32 minute, int32 second, int32 millisecond, class System.Globalization.Calendar calendar, valuetype System.DateTimeKind kind) cil managed" />
      <MemberSignature Language="DocId" Value="M:System.DateTime.#ctor(System.Int32,System.Int32,System.Int32,System.Int32,System.Int32,System.Int32,System.Int32,System.Globalization.Calendar,System.DateTimeKind)" />
      <MemberType>Constructor</MemberType>
      <AssemblyInfo>
        <AssemblyName>mscorlib</AssemblyName>
        <AssemblyVersion>2.0.5.0</AssemblyVersion>
        <AssemblyVersion>4.0.0.0</AssemblyVersion>
      </AssemblyInfo>
      <AssemblyInfo>
        <AssemblyName>netstandard</AssemblyName>
        <AssemblyVersion>2.0.0.0</AssemblyVersion>
      </AssemblyInfo>
      <Parameters>
        <Parameter Name="year" Type="System.Int32" />
        <Parameter Name="month" Type="System.Int32" />
        <Parameter Name="day" Type="System.Int32" />
        <Parameter Name="hour" Type="System.Int32" />
        <Parameter Name="minute" Type="System.Int32" />
        <Parameter Name="second" Type="System.Int32" />
        <Parameter Name="millisecond" Type="System.Int32" />
        <Parameter Name="calendar" Type="System.Globalization.Calendar" />
        <Parameter Name="kind" Type="System.DateTimeKind" />
      </Parameters>
      <Docs>
        <param name="year">The year (1 through the number of years in <c>calendar</c>).</param>
        <param name="month">The month (1 through the number of months in <c>calendar</c>).</param>
        <param name="day">The day (1 through the number of days in <c>month</c>).</param>
        <param name="hour">The hours (0 through 23).</param>
        <param name="minute">The minutes (0 through 59).</param>
        <param name="second">The seconds (0 through 59).</param>
        <param name="millisecond">The milliseconds (0 through 999).</param>
        <param name="calendar">The calendar that is used to interpret <c>year</c>, <c>month</c>, and <c>day</c>.</param>
        <param name="kind">One of the enumeration values that indicates whether <c>year</c>, <c>month</c>, <c>day</c>, <c>hour</c>, <c>minute</c>, <c>second</c>, and <c>millisecond</c> specify a local time, Coordinated Universal Time (UTC), or neither.</param>
        <summary>Initializes a new instance of the <see cref="T:System.DateTime" /> structure to the specified year, month, day, hour, minute, second, millisecond, and Coordinated Universal Time (UTC) or local time for the specified calendar.</summary>
        <remarks>
          <format type="text/markdown"><![CDATA[  
  
## Remarks  
 The allowable values for `year`, `month`, and `day` parameters depend on the `calendar` parameter. An exception is thrown if the specified date and time cannot be expressed using `calendar`.  
  
 For applications in which portability of date and time data or a limited degree of time zone awareness is important, you can use the corresponding <xref:System.DateTimeOffset> constructor.  
  
 The <xref:System.Globalization> namespace provides several calendars including <xref:System.Globalization.GregorianCalendar> and <xref:System.Globalization.JulianCalendar>.  
  
   
  
## Examples  
 The following example calls the <xref:System.DateTime.%23ctor%28System.Int32%2CSystem.Int32%2CSystem.Int32%2CSystem.Int32%2CSystem.Int32%2CSystem.Int32%2CSystem.Int32%2CSystem.Globalization.Calendar%2CSystem.DateTimeKind%29> constructor twice to instantiate two <xref:System.DateTime> values. The first call instantiates a <xref:System.DateTime> value by using a <xref:System.Globalization.PersianCalendar> object. Because the Persian calendar cannot be designated as the default calendar for a culture, displaying a date in the Persian calendar requires individual calls to its <xref:System.Globalization.PersianCalendar.GetMonth%2A?displayProperty=fullName>, <xref:System.Globalization.PersianCalendar.GetDayOfMonth%2A?displayProperty=fullName>, and <xref:System.Globalization.PersianCalendar.GetYear%2A?displayProperty=fullName> methods. The second call to the constructor instantiates a <xref:System.DateTime> value by using a <xref:System.Globalization.HijriCalendar> object. The example changes the current culture to Arabic (Syria) and changes the current culture's default calendar to the Hijri calendar. Because Hijri is the current culture's default calendar, the <xref:System.Console.WriteLine%2A?displayProperty=fullName> method uses it to format the date. When the previous current culture (which is English (United States) in this case) is restored, the <xref:System.Console.WriteLine%2A?displayProperty=fullName> method uses the current culture's default Gregorian calendar to format the date.  
  
 [!code-csharp[System.DateTime.Constructor#9](~/samples/snippets/csharp/VS_Snippets_CLR_System/system.datetime.constructor/cs/ctorexample9.cs#9)]
 [!code-vb[System.DateTime.Constructor#9](~/samples/snippets/visualbasic/VS_Snippets_CLR_System/system.datetime.constructor/vb/ctorexample9.vb#9)]  
  
 ]]></format>
        </remarks>
        <exception cref="T:System.ArgumentNullException">
          <paramref name="calendar" /> is <see langword="null" />.</exception>
        <exception cref="T:System.ArgumentOutOfRangeException">
          <paramref name="year" /> is not in the range supported by <paramref name="calendar" />.  
  
 -or-  
  
 <paramref name="month" /> is less than 1 or greater than the number of months in <paramref name="calendar" />.  
  
 -or-  
  
 <paramref name="day" /> is less than 1 or greater than the number of days in <paramref name="month" />.  
  
 -or-  
  
 <paramref name="hour" /> is less than 0 or greater than 23.  
  
 -or-  
  
 <paramref name="minute" /> is less than 0 or greater than 59.  
  
 -or-  
  
 <paramref name="second" /> is less than 0 or greater than 59.  
  
 -or-  
  
 <paramref name="millisecond" /> is less than 0 or greater than 999.</exception>
        <exception cref="T:System.ArgumentException">
          <paramref name="kind" /> is not one of the <see cref="T:System.DateTimeKind" /> values.</exception>
      </Docs>
    </Member>
    <Member MemberName="Add">
      <MemberSignature Language="C#" Value="public DateTime Add (TimeSpan value);" />
      <MemberSignature Language="ILAsm" Value=".method public hidebysig instance valuetype System.DateTime Add(valuetype System.TimeSpan value) cil managed" />
      <MemberSignature Language="DocId" Value="M:System.DateTime.Add(System.TimeSpan)" />
      <MemberType>Method</MemberType>
      <AssemblyInfo>
        <AssemblyName>System.Runtime</AssemblyName>
        <AssemblyVersion>4.0.0.0</AssemblyVersion>
        <AssemblyVersion>4.0.10.0</AssemblyVersion>
        <AssemblyVersion>4.0.20.0</AssemblyVersion>
        <AssemblyVersion>4.1.0.0</AssemblyVersion>
      </AssemblyInfo>
      <AssemblyInfo>
        <AssemblyName>mscorlib</AssemblyName>
        <AssemblyVersion>2.0.5.0</AssemblyVersion>
        <AssemblyVersion>4.0.0.0</AssemblyVersion>
      </AssemblyInfo>
      <AssemblyInfo>
        <AssemblyName>netstandard</AssemblyName>
        <AssemblyVersion>2.0.0.0</AssemblyVersion>
      </AssemblyInfo>
      <ReturnValue>
        <ReturnType>System.DateTime</ReturnType>
      </ReturnValue>
      <Parameters>
        <Parameter Name="value" Type="System.TimeSpan" />
      </Parameters>
      <Docs>
        <param name="value">A positive or negative time interval.</param>
        <summary>Returns a new <see cref="T:System.DateTime" /> that adds the value of the specified <see cref="T:System.TimeSpan" /> to the value of this instance.</summary>
        <returns>An object whose value is the sum of the date and time represented by this instance and the time interval represented by <paramref name="value" />.</returns>
        <remarks>
          <format type="text/markdown"><![CDATA[  
  
## Remarks  
 You can use the <xref:System.DateTime.Add%2A> method to add more than one kind of time interval (days, hours, minutes, seconds, or milliseconds) in a single operation. This method's behavior is identical to that of the addition operator. The <xref:System.DateTime> structure also supports specialized addition methods (such as <xref:System.DateTime.AddDays%2A>, <xref:System.DateTime.AddHours%2A>, and <xref:System.DateTime.AddMinutes%2A>) for each time interval.  
  
 The <xref:System.DateTime.Add%2A> method takes into account leap years and the number of days in a month when performing date arithmetic.  
  
 This method does not change the value of this <xref:System.DateTime>. Instead, it returns a new <xref:System.DateTime> whose value is the result of this operation. The <xref:System.DateTime.Kind%2A> property of the new <xref:System.DateTime> instance is the same as that of the current instance.  
  
   
  
## Examples  
 The following example demonstrates the <xref:System.DateTime.Add%2A> method. It calculates the day of the week that is 36 days (864 hours) from this moment.  
  
 [!code-cpp[DateTime.Add#1](~/samples/snippets/cpp/VS_Snippets_CLR/DateTime.Add/CPP/class1.cpp#1)]
 [!code-csharp[DateTime.Add#1](~/samples/snippets/csharp/VS_Snippets_CLR/DateTime.Add/CS/class1.cs#1)]
 [!code-vb[DateTime.Add#1](~/samples/snippets/visualbasic/VS_Snippets_CLR/DateTime.Add/VB/class1.vb#1)]  
  
 ]]></format>
        </remarks>
        <exception cref="T:System.ArgumentOutOfRangeException">The resulting <see cref="T:System.DateTime" /> is less than <see cref="F:System.DateTime.MinValue" /> or greater than <see cref="F:System.DateTime.MaxValue" />.</exception>
      </Docs>
    </Member>
    <Member MemberName="AddDays">
      <MemberSignature Language="C#" Value="public DateTime AddDays (double value);" />
      <MemberSignature Language="ILAsm" Value=".method public hidebysig instance valuetype System.DateTime AddDays(float64 value) cil managed" />
      <MemberSignature Language="DocId" Value="M:System.DateTime.AddDays(System.Double)" />
      <MemberType>Method</MemberType>
      <AssemblyInfo>
        <AssemblyName>System.Runtime</AssemblyName>
        <AssemblyVersion>4.0.0.0</AssemblyVersion>
        <AssemblyVersion>4.0.10.0</AssemblyVersion>
        <AssemblyVersion>4.0.20.0</AssemblyVersion>
        <AssemblyVersion>4.1.0.0</AssemblyVersion>
      </AssemblyInfo>
      <AssemblyInfo>
        <AssemblyName>mscorlib</AssemblyName>
        <AssemblyVersion>2.0.5.0</AssemblyVersion>
        <AssemblyVersion>4.0.0.0</AssemblyVersion>
      </AssemblyInfo>
      <AssemblyInfo>
        <AssemblyName>netstandard</AssemblyName>
        <AssemblyVersion>2.0.0.0</AssemblyVersion>
      </AssemblyInfo>
      <ReturnValue>
        <ReturnType>System.DateTime</ReturnType>
      </ReturnValue>
      <Parameters>
        <Parameter Name="value" Type="System.Double" />
      </Parameters>
      <Docs>
        <param name="value">A number of whole and fractional days. The <c>value</c> parameter can be negative or positive.</param>
        <summary>Returns a new <see cref="T:System.DateTime" /> that adds the specified number of days to the value of this instance.</summary>
        <returns>An object whose value is the sum of the date and time represented by this instance and the number of days represented by <paramref name="value" />.</returns>
        <remarks>
          <format type="text/markdown"><![CDATA[  
  
## Remarks  
 This method does not change the value of this <xref:System.DateTime>. Instead, it returns a new <xref:System.DateTime> whose value is the result of this operation.  
  
 The fractional part of `value` is the fractional part of a day. For example, 4.5 is equivalent to 4 days, 12 hours, 0 minutes, 0 seconds, 0 milliseconds, and 0 ticks.  
  
 The `value` parameter is rounded to the nearest millisecond.  
  
 The<xref:System.DateTime.AddDays%2A> method takes into account leap years and the number of days in a month when performing date arithmetic.  
  
   
  
## Examples  
 The following example uses the <xref:System.DateTime.AddDays%2A> method to determine the day of the week 36 days after the current date.  
  
 [!code-cpp[DateTime.AddDays#1](~/samples/snippets/cpp/VS_Snippets_CLR/DateTime.AddDays/CPP/class1.cpp#1)]
 [!code-csharp[DateTime.AddDays#1](~/samples/snippets/csharp/VS_Snippets_CLR/DateTime.AddDays/CS/class1.cs#1)]
 [!code-vb[DateTime.AddDays#1](~/samples/snippets/visualbasic/VS_Snippets_CLR/DateTime.AddDays/VB/class1.vb#1)]  
  
 ]]></format>
        </remarks>
        <exception cref="T:System.ArgumentOutOfRangeException">The resulting <see cref="T:System.DateTime" /> is less than <see cref="F:System.DateTime.MinValue" /> or greater than <see cref="F:System.DateTime.MaxValue" />.</exception>
      </Docs>
    </Member>
    <Member MemberName="AddHours">
      <MemberSignature Language="C#" Value="public DateTime AddHours (double value);" />
      <MemberSignature Language="ILAsm" Value=".method public hidebysig instance valuetype System.DateTime AddHours(float64 value) cil managed" />
      <MemberSignature Language="DocId" Value="M:System.DateTime.AddHours(System.Double)" />
      <MemberType>Method</MemberType>
      <AssemblyInfo>
        <AssemblyName>System.Runtime</AssemblyName>
        <AssemblyVersion>4.0.0.0</AssemblyVersion>
        <AssemblyVersion>4.0.10.0</AssemblyVersion>
        <AssemblyVersion>4.0.20.0</AssemblyVersion>
        <AssemblyVersion>4.1.0.0</AssemblyVersion>
      </AssemblyInfo>
      <AssemblyInfo>
        <AssemblyName>mscorlib</AssemblyName>
        <AssemblyVersion>2.0.5.0</AssemblyVersion>
        <AssemblyVersion>4.0.0.0</AssemblyVersion>
      </AssemblyInfo>
      <AssemblyInfo>
        <AssemblyName>netstandard</AssemblyName>
        <AssemblyVersion>2.0.0.0</AssemblyVersion>
      </AssemblyInfo>
      <ReturnValue>
        <ReturnType>System.DateTime</ReturnType>
      </ReturnValue>
      <Parameters>
        <Parameter Name="value" Type="System.Double" />
      </Parameters>
      <Docs>
        <param name="value">A number of whole and fractional hours. The <c>value</c> parameter can be negative or positive.</param>
        <summary>Returns a new <see cref="T:System.DateTime" /> that adds the specified number of hours to the value of this instance.</summary>
        <returns>An object whose value is the sum of the date and time represented by this instance and the number of hours represented by <paramref name="value" />.</returns>
        <remarks>
          <format type="text/markdown"><![CDATA[  
  
## Remarks  
 This method does not change the value of this <xref:System.DateTime>. Instead, it returns a new <xref:System.DateTime> whose value is the result of this operation. The <xref:System.DateTime.Kind%2A> property of the returned <xref:System.DateTime> object is the same as that of `value`.  
  
 The fractional part of `value` is the fractional part of an hour. For example, 4.5 is equivalent to 4 hours, 30 minutes, 0 seconds, 0 milliseconds, and 0 ticks.  
  
 The `value` parameter is rounded to the nearest millisecond.  
  
 Converting time intervals of less than an hour to a fraction can involve a loss of precision if the result is a non-terminating repeating decimal. (For example, one minute is 0.016667 of an hour.) If this is problematic, you can use the <xref:System.DateTime.Add%2A> method, which enables you to specify more than one kind of time interval in a single method call and eliminates the need to convert time intervals to fractional parts of an hour.  
  
   
  
## Examples  
 The following example uses the <xref:System.DateTime.AddHours%2A> method to add a number of whole and fractional values to a date and time. It also illustrates the loss of precision caused by passing the method a value that includes a fractional component.  
  
 [!code-csharp[System.DateTime.AddHours#1](~/samples/snippets/csharp/VS_Snippets_CLR_System/system.DateTime.AddHours/cs/AddHours1.cs#1)]
 [!code-vb[System.DateTime.AddHours#1](~/samples/snippets/visualbasic/VS_Snippets_CLR_System/system.DateTime.AddHours/vb/AddHours1.vb#1)]  
  
 ]]></format>
        </remarks>
        <exception cref="T:System.ArgumentOutOfRangeException">The resulting <see cref="T:System.DateTime" /> is less than <see cref="F:System.DateTime.MinValue" /> or greater than <see cref="F:System.DateTime.MaxValue" />.</exception>
      </Docs>
    </Member>
    <Member MemberName="AddMilliseconds">
      <MemberSignature Language="C#" Value="public DateTime AddMilliseconds (double value);" />
      <MemberSignature Language="ILAsm" Value=".method public hidebysig instance valuetype System.DateTime AddMilliseconds(float64 value) cil managed" />
      <MemberSignature Language="DocId" Value="M:System.DateTime.AddMilliseconds(System.Double)" />
      <MemberType>Method</MemberType>
      <AssemblyInfo>
        <AssemblyName>System.Runtime</AssemblyName>
        <AssemblyVersion>4.0.0.0</AssemblyVersion>
        <AssemblyVersion>4.0.10.0</AssemblyVersion>
        <AssemblyVersion>4.0.20.0</AssemblyVersion>
        <AssemblyVersion>4.1.0.0</AssemblyVersion>
      </AssemblyInfo>
      <AssemblyInfo>
        <AssemblyName>mscorlib</AssemblyName>
        <AssemblyVersion>2.0.5.0</AssemblyVersion>
        <AssemblyVersion>4.0.0.0</AssemblyVersion>
      </AssemblyInfo>
      <AssemblyInfo>
        <AssemblyName>netstandard</AssemblyName>
        <AssemblyVersion>2.0.0.0</AssemblyVersion>
      </AssemblyInfo>
      <ReturnValue>
        <ReturnType>System.DateTime</ReturnType>
      </ReturnValue>
      <Parameters>
        <Parameter Name="value" Type="System.Double" />
      </Parameters>
      <Docs>
        <param name="value">A number of whole and fractional milliseconds. The <c>value</c> parameter can be negative or positive. Note that this value is rounded to the nearest integer.</param>
        <summary>Returns a new <see cref="T:System.DateTime" /> that adds the specified number of milliseconds to the value of this instance.</summary>
        <returns>An object whose value is the sum of the date and time represented by this instance and the number of milliseconds represented by <paramref name="value" />.</returns>
        <remarks>
          <format type="text/markdown"><![CDATA[  
  
## Remarks  
 This method does not change the value of this <xref:System.DateTime>. Instead, it returns a new <xref:System.DateTime> whose value is the result of this operation.  
  
 The fractional part of `value` is the fractional part of a millisecond. For example, 4.5 is equivalent to 4 milliseconds and 5000 ticks, where one millisecond = 10000 ticks.  
  
 The `value` parameter is rounded to the nearest integer.  
  
   
  
## Examples  
 The following example uses the <xref:System.DateTime.AddMilliseconds%2A> method to add one millisecond and 1.5 milliseconds to a <xref:System.DateTime> value. It then displays each new value and displays the difference between it and the original value. The difference is displayed both as a time span and as a number of ticks. The example makes it clear that one millisecond equals 10,000 ticks. It also shows that fractional milliseconds are rounded before performing the addition; the <xref:System.DateTime> value that results from adding 1.5 milliseconds to the original date is 2 milliseconds greater than the original date.  
  
 [!code-csharp[System.DateTime.AddMilliseconds#1](~/samples/snippets/csharp/VS_Snippets_CLR_System/system.datetime.addmilliseconds/cs/addmilliseconds2.cs#1)]
 [!code-vb[System.DateTime.AddMilliseconds#1](~/samples/snippets/visualbasic/VS_Snippets_CLR_System/system.datetime.addmilliseconds/vb/addmilliseconds2.vb#1)]  
  
 ]]></format>
        </remarks>
        <exception cref="T:System.ArgumentOutOfRangeException">The resulting <see cref="T:System.DateTime" /> is less than <see cref="F:System.DateTime.MinValue" /> or greater than <see cref="F:System.DateTime.MaxValue" />.</exception>
      </Docs>
    </Member>
    <Member MemberName="AddMinutes">
      <MemberSignature Language="C#" Value="public DateTime AddMinutes (double value);" />
      <MemberSignature Language="ILAsm" Value=".method public hidebysig instance valuetype System.DateTime AddMinutes(float64 value) cil managed" />
      <MemberSignature Language="DocId" Value="M:System.DateTime.AddMinutes(System.Double)" />
      <MemberType>Method</MemberType>
      <AssemblyInfo>
        <AssemblyName>System.Runtime</AssemblyName>
        <AssemblyVersion>4.0.0.0</AssemblyVersion>
        <AssemblyVersion>4.0.10.0</AssemblyVersion>
        <AssemblyVersion>4.0.20.0</AssemblyVersion>
        <AssemblyVersion>4.1.0.0</AssemblyVersion>
      </AssemblyInfo>
      <AssemblyInfo>
        <AssemblyName>mscorlib</AssemblyName>
        <AssemblyVersion>2.0.5.0</AssemblyVersion>
        <AssemblyVersion>4.0.0.0</AssemblyVersion>
      </AssemblyInfo>
      <AssemblyInfo>
        <AssemblyName>netstandard</AssemblyName>
        <AssemblyVersion>2.0.0.0</AssemblyVersion>
      </AssemblyInfo>
      <ReturnValue>
        <ReturnType>System.DateTime</ReturnType>
      </ReturnValue>
      <Parameters>
        <Parameter Name="value" Type="System.Double" />
      </Parameters>
      <Docs>
        <param name="value">A number of whole and fractional minutes. The <c>value</c> parameter can be negative or positive.</param>
        <summary>Returns a new <see cref="T:System.DateTime" /> that adds the specified number of minutes to the value of this instance.</summary>
        <returns>An object whose value is the sum of the date and time represented by this instance and the number of minutes represented by <paramref name="value" />.</returns>
        <remarks>
          <format type="text/markdown"><![CDATA[  
  
## Remarks  
 This method does not change the value of this <xref:System.DateTime>. Instead, it returns a new <xref:System.DateTime> whose value is the result of this operation.  
  
 The fractional part of `value` is the fractional part of a minute. For example, 4.5 is equivalent to 4 minutes, 30 seconds, 0 milliseconds, and 0 ticks.  
  
 The `value` parameter is rounded to the nearest millisecond.  
  
   
  
## Examples  
 The following example uses the <xref:System.DateTime.AddMinutes%2A> method to add a number of whole and fractional values to a date and time.  
  
 [!code-cpp[System.DateTime.AddMinutes#1](~/samples/snippets/cpp/VS_Snippets_CLR_System/system.datetime.addminutes/cpp/addminutes1.cpp#1)]
 [!code-csharp[System.DateTime.AddMinutes#1](~/samples/snippets/csharp/VS_Snippets_CLR_System/system.datetime.addminutes/cs/addminutes1.cs#1)]
 [!code-vb[System.DateTime.AddMinutes#1](~/samples/snippets/visualbasic/VS_Snippets_CLR_System/system.datetime.addminutes/vb/addminutes1.vb#1)]  
  
 ]]></format>
        </remarks>
        <exception cref="T:System.ArgumentOutOfRangeException">The resulting <see cref="T:System.DateTime" /> is less than <see cref="F:System.DateTime.MinValue" /> or greater than <see cref="F:System.DateTime.MaxValue" />.</exception>
      </Docs>
    </Member>
    <Member MemberName="AddMonths">
      <MemberSignature Language="C#" Value="public DateTime AddMonths (int months);" />
      <MemberSignature Language="ILAsm" Value=".method public hidebysig instance valuetype System.DateTime AddMonths(int32 months) cil managed" />
      <MemberSignature Language="DocId" Value="M:System.DateTime.AddMonths(System.Int32)" />
      <MemberType>Method</MemberType>
      <AssemblyInfo>
        <AssemblyName>System.Runtime</AssemblyName>
        <AssemblyVersion>4.0.0.0</AssemblyVersion>
        <AssemblyVersion>4.0.10.0</AssemblyVersion>
        <AssemblyVersion>4.0.20.0</AssemblyVersion>
        <AssemblyVersion>4.1.0.0</AssemblyVersion>
      </AssemblyInfo>
      <AssemblyInfo>
        <AssemblyName>mscorlib</AssemblyName>
        <AssemblyVersion>2.0.5.0</AssemblyVersion>
        <AssemblyVersion>4.0.0.0</AssemblyVersion>
      </AssemblyInfo>
      <AssemblyInfo>
        <AssemblyName>netstandard</AssemblyName>
        <AssemblyVersion>2.0.0.0</AssemblyVersion>
      </AssemblyInfo>
      <ReturnValue>
        <ReturnType>System.DateTime</ReturnType>
      </ReturnValue>
      <Parameters>
        <Parameter Name="months" Type="System.Int32" />
      </Parameters>
      <Docs>
        <param name="months">A number of months. The <c>months</c> parameter can be negative or positive.</param>
        <summary>Returns a new <see cref="T:System.DateTime" /> that adds the specified number of months to the value of this instance.</summary>
        <returns>An object whose value is the sum of the date and time represented by this instance and <paramref name="months" />.</returns>
        <remarks>
          <format type="text/markdown"><![CDATA[  
  
## Remarks  
 This method does not change the value of this <xref:System.DateTime> object. Instead, it returns a new <xref:System.DateTime> object whose value is the result of this operation.  
  
 The <xref:System.DateTime.AddMonths%2A> method calculates the resulting month and year, taking into account leap years and the number of days in a month, then adjusts the day part of the resulting <xref:System.DateTime> object. If the resulting day is not a valid day in the resulting month, the last valid day of the resulting month is used. For example, March 31st + 1 month = April 30th, and March 31st - 1 month = February 28 for a non-leap year and February 29 for a leap year.  
  
 The time-of-day part of the resulting <xref:System.DateTime> object remains the same as this instance.  
  
   
  
## Examples  
 The following example adds between zero and fifteen months to the last day of December, 2015. In this case, the AddMonths method returns the date of the last day of each month, and successfully handles leap years.  
  
 [!code-csharp[System.DateTime.AddMonths#1](~/samples/snippets/csharp/VS_Snippets_CLR_System/system.datetime.addmonths/cs/addmonths1.cs#1)]
 [!code-vb[System.DateTime.AddMonths#1](~/samples/snippets/visualbasic/VS_Snippets_CLR_System/system.datetime.addmonths/vb/addmonths1.vb#1)]  
  
 ]]></format>
        </remarks>
        <exception cref="T:System.ArgumentOutOfRangeException">The resulting <see cref="T:System.DateTime" /> is less than <see cref="F:System.DateTime.MinValue" /> or greater than <see cref="F:System.DateTime.MaxValue" />.  
  
 -or-  
  
 <paramref name="months" /> is less than -120,000 or greater than 120,000.</exception>
      </Docs>
    </Member>
    <Member MemberName="AddSeconds">
      <MemberSignature Language="C#" Value="public DateTime AddSeconds (double value);" />
      <MemberSignature Language="ILAsm" Value=".method public hidebysig instance valuetype System.DateTime AddSeconds(float64 value) cil managed" />
      <MemberSignature Language="DocId" Value="M:System.DateTime.AddSeconds(System.Double)" />
      <MemberType>Method</MemberType>
      <AssemblyInfo>
        <AssemblyName>System.Runtime</AssemblyName>
        <AssemblyVersion>4.0.0.0</AssemblyVersion>
        <AssemblyVersion>4.0.10.0</AssemblyVersion>
        <AssemblyVersion>4.0.20.0</AssemblyVersion>
        <AssemblyVersion>4.1.0.0</AssemblyVersion>
      </AssemblyInfo>
      <AssemblyInfo>
        <AssemblyName>mscorlib</AssemblyName>
        <AssemblyVersion>2.0.5.0</AssemblyVersion>
        <AssemblyVersion>4.0.0.0</AssemblyVersion>
      </AssemblyInfo>
      <AssemblyInfo>
        <AssemblyName>netstandard</AssemblyName>
        <AssemblyVersion>2.0.0.0</AssemblyVersion>
      </AssemblyInfo>
      <ReturnValue>
        <ReturnType>System.DateTime</ReturnType>
      </ReturnValue>
      <Parameters>
        <Parameter Name="value" Type="System.Double" />
      </Parameters>
      <Docs>
        <param name="value">A number of whole and fractional seconds. The <c>value</c> parameter can be negative or positive.</param>
        <summary>Returns a new <see cref="T:System.DateTime" /> that adds the specified number of seconds to the value of this instance.</summary>
        <returns>An object whose value is the sum of the date and time represented by this instance and the number of seconds represented by <paramref name="value" />.</returns>
        <remarks>
          <format type="text/markdown"><![CDATA[  
  
## Remarks  
 This method does not change the value of this <xref:System.DateTime>. Instead, it returns a new <xref:System.DateTime> whose value is the result of this operation.  
  
 The fractional part of `value` is the fractional part of a second. For example, 4.5 is equivalent to 4 seconds, 500 milliseconds, and 0 ticks.  
  
 The `value` parameter is rounded to the nearest millisecond.  
  
   
  
## Examples  
 The following example uses the<xref:System.DateTime.AddSeconds%2A>method to add 30 seconds and the number of seconds in one day to a <xref:System.DateTime> value. It then displays each new value and displays the difference between it and the original value. The difference is displayed both as a time span and as a number of ticks.  
  
 [!code-csharp[System.DateTime.AddSeconds#1](~/samples/snippets/csharp/VS_Snippets_CLR_System/system.datetime.addseconds/cs/addseconds1.cs#1)]
 [!code-vb[System.DateTime.AddSeconds#1](~/samples/snippets/visualbasic/VS_Snippets_CLR_System/system.datetime.addseconds/vb/addseconds1.vb#1)]  
  
 ]]></format>
        </remarks>
        <exception cref="T:System.ArgumentOutOfRangeException">The resulting <see cref="T:System.DateTime" /> is less than <see cref="F:System.DateTime.MinValue" /> or greater than <see cref="F:System.DateTime.MaxValue" />.</exception>
      </Docs>
    </Member>
    <Member MemberName="AddTicks">
      <MemberSignature Language="C#" Value="public DateTime AddTicks (long value);" />
      <MemberSignature Language="ILAsm" Value=".method public hidebysig instance valuetype System.DateTime AddTicks(int64 value) cil managed" />
      <MemberSignature Language="DocId" Value="M:System.DateTime.AddTicks(System.Int64)" />
      <MemberType>Method</MemberType>
      <AssemblyInfo>
        <AssemblyName>System.Runtime</AssemblyName>
        <AssemblyVersion>4.0.0.0</AssemblyVersion>
        <AssemblyVersion>4.0.10.0</AssemblyVersion>
        <AssemblyVersion>4.0.20.0</AssemblyVersion>
        <AssemblyVersion>4.1.0.0</AssemblyVersion>
      </AssemblyInfo>
      <AssemblyInfo>
        <AssemblyName>mscorlib</AssemblyName>
        <AssemblyVersion>2.0.5.0</AssemblyVersion>
        <AssemblyVersion>4.0.0.0</AssemblyVersion>
      </AssemblyInfo>
      <AssemblyInfo>
        <AssemblyName>netstandard</AssemblyName>
        <AssemblyVersion>2.0.0.0</AssemblyVersion>
      </AssemblyInfo>
      <ReturnValue>
        <ReturnType>System.DateTime</ReturnType>
      </ReturnValue>
      <Parameters>
        <Parameter Name="value" Type="System.Int64" />
      </Parameters>
      <Docs>
        <param name="value">A number of 100-nanosecond ticks. The <c>value</c> parameter can be positive or negative.</param>
        <summary>Returns a new <see cref="T:System.DateTime" /> that adds the specified number of ticks to the value of this instance.</summary>
        <returns>An object whose value is the sum of the date and time represented by this instance and the time represented by <paramref name="value" />.</returns>
        <remarks>
          <format type="text/markdown"><![CDATA[  
  
## Remarks  
 This method does not change the value of this <xref:System.DateTime>. Instead, it returns a new <xref:System.DateTime> whose value is the result of this operation.  
  
 ]]></format>
        </remarks>
        <exception cref="T:System.ArgumentOutOfRangeException">The resulting <see cref="T:System.DateTime" /> is less than <see cref="F:System.DateTime.MinValue" /> or greater than <see cref="F:System.DateTime.MaxValue" />.</exception>
      </Docs>
    </Member>
    <Member MemberName="AddYears">
      <MemberSignature Language="C#" Value="public DateTime AddYears (int value);" />
      <MemberSignature Language="ILAsm" Value=".method public hidebysig instance valuetype System.DateTime AddYears(int32 value) cil managed" />
      <MemberSignature Language="DocId" Value="M:System.DateTime.AddYears(System.Int32)" />
      <MemberType>Method</MemberType>
      <AssemblyInfo>
        <AssemblyName>System.Runtime</AssemblyName>
        <AssemblyVersion>4.0.0.0</AssemblyVersion>
        <AssemblyVersion>4.0.10.0</AssemblyVersion>
        <AssemblyVersion>4.0.20.0</AssemblyVersion>
        <AssemblyVersion>4.1.0.0</AssemblyVersion>
      </AssemblyInfo>
      <AssemblyInfo>
        <AssemblyName>mscorlib</AssemblyName>
        <AssemblyVersion>2.0.5.0</AssemblyVersion>
        <AssemblyVersion>4.0.0.0</AssemblyVersion>
      </AssemblyInfo>
      <AssemblyInfo>
        <AssemblyName>netstandard</AssemblyName>
        <AssemblyVersion>2.0.0.0</AssemblyVersion>
      </AssemblyInfo>
      <ReturnValue>
        <ReturnType>System.DateTime</ReturnType>
      </ReturnValue>
      <Parameters>
        <Parameter Name="value" Type="System.Int32" />
      </Parameters>
      <Docs>
        <param name="value">A number of years. The <c>value</c> parameter can be negative or positive.</param>
        <summary>Returns a new <see cref="T:System.DateTime" /> that adds the specified number of years to the value of this instance.</summary>
        <returns>An object whose value is the sum of the date and time represented by this instance and the number of years represented by <paramref name="value" />.</returns>
        <remarks>
          <format type="text/markdown"><![CDATA[  
  
## Remarks  
 This method does not change the value of this <xref:System.DateTime> object. Instead, it returns a new <xref:System.DateTime> object whose value is the result of this operation.  
  
 The <xref:System.DateTime.AddYears%2A> method calculates the resulting year taking into account leap years. The month and time-of-day part of the resulting <xref:System.DateTime> object remains the same as this instance.  
  
 If the current instance represents the leap day in a leap year, the return value depends on the target date:  
  
-   If `value` + <xref:System.DateTime.Year%2A?displayProperty=fullName> is also a leap year, the return value represents the leap day in that year. For example, if four years is added to February 29, 2012, the date returned is February 29, 2016.  
  
-   If `value` + <xref:System.DateTime.Year%2A?displayProperty=fullName> is not a leap year, the return value represents the day before the leap day in that year. For example, if one year is added to February 29, 2012, the date returned is February 28, 2013.  
  
 The following example illustrates using the <xref:System.DateTime.AddYears%2A> method with a <xref:System.DateTime> value that represents a leap year day. It displays the date for the fifteen years prior to and the fifteen years that follow February 29, 2000.  
  
 [!code-csharp[System.DateTime.AddYears#1](~/samples/snippets/csharp/VS_Snippets_CLR_System/system.datetime.addyears/cs/addyears1.cs#1)]
 [!code-vb[System.DateTime.AddYears#1](~/samples/snippets/visualbasic/VS_Snippets_CLR_System/system.datetime.addyears/vb/addyears1.vb#1)]  
  
 ]]></format>
        </remarks>
        <exception cref="T:System.ArgumentOutOfRangeException">
          <paramref name="value" /> or the resulting <see cref="T:System.DateTime" /> is less than <see cref="F:System.DateTime.MinValue" /> or greater than <see cref="F:System.DateTime.MaxValue" />.</exception>
      </Docs>
    </Member>
    <Member MemberName="Compare">
      <MemberSignature Language="C#" Value="public static int Compare (DateTime t1, DateTime t2);" />
      <MemberSignature Language="ILAsm" Value=".method public static hidebysig int32 Compare(valuetype System.DateTime t1, valuetype System.DateTime t2) cil managed" />
      <MemberSignature Language="DocId" Value="M:System.DateTime.Compare(System.DateTime,System.DateTime)" />
      <MemberType>Method</MemberType>
      <AssemblyInfo>
        <AssemblyName>System.Runtime</AssemblyName>
        <AssemblyVersion>4.0.0.0</AssemblyVersion>
        <AssemblyVersion>4.0.10.0</AssemblyVersion>
        <AssemblyVersion>4.0.20.0</AssemblyVersion>
        <AssemblyVersion>4.1.0.0</AssemblyVersion>
      </AssemblyInfo>
      <AssemblyInfo>
        <AssemblyName>mscorlib</AssemblyName>
        <AssemblyVersion>2.0.5.0</AssemblyVersion>
        <AssemblyVersion>4.0.0.0</AssemblyVersion>
      </AssemblyInfo>
      <AssemblyInfo>
        <AssemblyName>netstandard</AssemblyName>
        <AssemblyVersion>2.0.0.0</AssemblyVersion>
      </AssemblyInfo>
      <ReturnValue>
        <ReturnType>System.Int32</ReturnType>
      </ReturnValue>
      <Parameters>
        <Parameter Name="t1" Type="System.DateTime" />
        <Parameter Name="t2" Type="System.DateTime" />
      </Parameters>
      <Docs>
        <param name="t1">The first object to compare.</param>
        <param name="t2">The second object to compare.</param>
        <summary>Compares two instances of <see cref="T:System.DateTime" /> and returns an integer that indicates whether the first instance is earlier than, the same as, or later than the second instance.</summary>
        <returns>A signed number indicating the relative values of <paramref name="t1" /> and <paramref name="t2" />.  
  
 <list type="table"><listheader><term> Value Type  
  
 </term><description> Condition  
  
 </description></listheader><item><term> Less than zero  
  
 </term><description><paramref name="t1" /> is earlier than <paramref name="t2" />.  
  
 </description></item><item><term> Zero  
  
 </term><description><paramref name="t1" /> is the same as <paramref name="t2" />.  
  
 </description></item><item><term> Greater than zero  
  
 </term><description><paramref name="t1" /> is later than <paramref name="t2" />.  
  
 </description></item></list></returns>
        <remarks>
          <format type="text/markdown"><![CDATA[  
  
## Remarks  
 To determine the relationship of `t1` to `t2`, the <xref:System.DateTime.Compare%2A> method compares the <xref:System.DateTime.Ticks%2A> property of `t1` and `t2` but ignores their <xref:System.DateTime.Kind%2A> property. Before comparing <xref:System.DateTime> objects, ensure that the objects represent times in the same time zone.  
  
   
  
## Examples  
 The following example demonstrates the<xref:System.DateTime.Compare%2A> method.  
  
 [!code-csharp[System.DateTime.Compare#1](~/samples/snippets/csharp/VS_Snippets_CLR_System/system.datetime.compare/cs/compare1.cs#1)]
 [!code-vb[System.DateTime.Compare#1](~/samples/snippets/visualbasic/VS_Snippets_CLR_System/system.datetime.compare/vb/compare1.vb#1)]  
  
 ]]></format>
        </remarks>
      </Docs>
    </Member>
    <MemberGroup MemberName="CompareTo">
      <AssemblyInfo>
        <AssemblyName>System.Runtime</AssemblyName>
        <AssemblyVersion>4.0.0.0</AssemblyVersion>
        <AssemblyVersion>4.0.10.0</AssemblyVersion>
        <AssemblyVersion>4.0.20.0</AssemblyVersion>
        <AssemblyVersion>4.1.0.0</AssemblyVersion>
      </AssemblyInfo>
      <Docs>
        <summary>Compares the value of this instance to a specified <see cref="T:System.DateTime" /> value and indicates whether this instance is earlier than, the same as, or later than the specified <see cref="T:System.DateTime" /> value.</summary>
        <remarks>
          <format type="text/markdown"><![CDATA[  
  
## Remarks  
 The two overloads of the <xref:System.DateTime.CompareTo%2A> method return a signed number that indicates the relative value of this instance and the `value` argument, as shown in the following table.  
  
|Value|Description|  
|-----------|-----------------|  
|Less than zero|This instance is earlier than `value`.|  
|Zero|This instance is the same as `value`.|  
|Greater than zero|This instance is later than `value`.|  
  
 ]]></format>
        </remarks>
      </Docs>
    </MemberGroup>
    <Member MemberName="CompareTo">
      <MemberSignature Language="C#" Value="public int CompareTo (DateTime value);" />
      <MemberSignature Language="ILAsm" Value=".method public hidebysig newslot virtual instance int32 CompareTo(valuetype System.DateTime value) cil managed" />
      <MemberSignature Language="DocId" Value="M:System.DateTime.CompareTo(System.DateTime)" />
      <MemberType>Method</MemberType>
      <AssemblyInfo>
        <AssemblyName>System.Runtime</AssemblyName>
        <AssemblyVersion>4.0.0.0</AssemblyVersion>
        <AssemblyVersion>4.0.10.0</AssemblyVersion>
        <AssemblyVersion>4.0.20.0</AssemblyVersion>
        <AssemblyVersion>4.1.0.0</AssemblyVersion>
      </AssemblyInfo>
      <AssemblyInfo>
        <AssemblyName>mscorlib</AssemblyName>
        <AssemblyVersion>2.0.5.0</AssemblyVersion>
        <AssemblyVersion>4.0.0.0</AssemblyVersion>
      </AssemblyInfo>
      <AssemblyInfo>
        <AssemblyName>netstandard</AssemblyName>
        <AssemblyVersion>2.0.0.0</AssemblyVersion>
      </AssemblyInfo>
      <ReturnValue>
        <ReturnType>System.Int32</ReturnType>
      </ReturnValue>
      <Parameters>
        <Parameter Name="value" Type="System.DateTime" />
      </Parameters>
      <Docs>
        <param name="value">The object to compare to the current instance.</param>
        <summary>Compares the value of this instance to a specified <see cref="T:System.DateTime" /> value and returns an integer that indicates whether this instance is earlier than, the same as, or later than the specified <see cref="T:System.DateTime" /> value.</summary>
        <returns>A signed number indicating the relative values of this instance and the <paramref name="value" /> parameter.  
  
 <list type="table"><listheader><term> Value  
  
 </term><description> Description  
  
 </description></listheader><item><term> Less than zero  
  
 </term><description> This instance is earlier than <paramref name="value" />.  
  
 </description></item><item><term> Zero  
  
 </term><description> This instance is the same as <paramref name="value" />.  
  
 </description></item><item><term> Greater than zero  
  
 </term><description> This instance is later than <paramref name="value" />.  
  
 </description></item></list></returns>
        <remarks>
          <format type="text/markdown"><![CDATA[  
  
## Remarks  
 To determine the relationship of the current instance to `value`, the <xref:System.DateTime.CompareTo%2A> method compares the <xref:System.DateTime.Ticks%2A> property of the current instance and `value` but ignores their <xref:System.DateTime.Kind%2A> property.  Before comparing <xref:System.DateTime> objects, make sure that the objects represent times in the same time zone. You can do this by comparing the values of their <xref:System.DateTime.Kind%2A> properties.  
  
 This method implements the <xref:System.IComparable%601?displayProperty=fullName> interface and performs slightly better than the <xref:System.DateTime.CompareTo%28System.Object%29?displayProperty=fullName> method overload because it does not have to convert the `value` parameter to an object.  
  
   
  
## Examples  
 The following example instantiates three <xref:System.DateTime> objects, one that represents today's date, another that represents the date one year previously, and a third that represents the date one year in the future. It then calls the <xref:System.DateTime.CompareTo%28System.DateTime%29> method and displays the result of the comparison.  
  
 [!code-csharp[DateTime.CompareTo.2#1](~/samples/snippets/csharp/VS_Snippets_CLR/DateTime.CompareTo.2/CS/CompareTo_CS1_24564.cs#1)]
 [!code-vb[DateTime.CompareTo.2#1](~/samples/snippets/visualbasic/VS_Snippets_CLR/DateTime.CompareTo.2/VB/CompareTo_VB1_24564.vb#1)]  
  
 ]]></format>
        </remarks>
      </Docs>
    </Member>
    <Member MemberName="CompareTo">
      <MemberSignature Language="C#" Value="public int CompareTo (object value);" />
      <MemberSignature Language="ILAsm" Value=".method public hidebysig newslot virtual instance int32 CompareTo(object value) cil managed" />
      <MemberSignature Language="DocId" Value="M:System.DateTime.CompareTo(System.Object)" />
      <MemberType>Method</MemberType>
      <AssemblyInfo>
        <AssemblyName>mscorlib</AssemblyName>
        <AssemblyVersion>2.0.5.0</AssemblyVersion>
        <AssemblyVersion>4.0.0.0</AssemblyVersion>
      </AssemblyInfo>
      <AssemblyInfo>
        <AssemblyName>netstandard</AssemblyName>
        <AssemblyVersion>2.0.0.0</AssemblyVersion>
      </AssemblyInfo>
      <ReturnValue>
        <ReturnType>System.Int32</ReturnType>
      </ReturnValue>
      <Parameters>
        <Parameter Name="value" Type="System.Object" />
      </Parameters>
      <Docs>
        <param name="value">A boxed object to compare, or <see langword="null" />.</param>
        <summary>Compares the value of this instance to a specified object that contains a specified <see cref="T:System.DateTime" /> value, and returns an integer that indicates whether this instance is earlier than, the same as, or later than the specified <see cref="T:System.DateTime" /> value.</summary>
        <returns>A signed number indicating the relative values of this instance and <paramref name="value" />.  
  
 <list type="table"><listheader><term> Value  
  
 </term><description> Description  
  
 </description></listheader><item><term> Less than zero  
  
 </term><description> This instance is earlier than <paramref name="value" />.  
  
 </description></item><item><term> Zero  
  
 </term><description> This instance is the same as <paramref name="value" />.  
  
 </description></item><item><term> Greater than zero  
  
 </term><description> This instance is later than <paramref name="value" />, or <paramref name="value" /> is <see langword="null" />.  
  
 </description></item></list></returns>
        <remarks>
          <format type="text/markdown"><![CDATA[  
  
## Remarks  
 To determine the relationship of the current instance to `value`, the<xref:System.DateTime.CompareTo%2A> method compares the <xref:System.DateTime.Ticks%2A> property of the current instance and `value` but ignores their <xref:System.DateTime.Kind%2A> property. Before comparing <xref:System.DateTime> objects, make sure that the objects represent times in the same time zone. You can do this by comparing the values of their <xref:System.DateTime.Kind%2A> properties.  
  
 Any instance of <xref:System.DateTime>, regardless of its value, is considered greater than `null`.  
  
   
  
## Examples  
 The following example demonstrates the <xref:System.DateTime.CompareTo%2A> method.  
  
 [!code-cpp[DateTime.CompareTo#1](~/samples/snippets/cpp/VS_Snippets_CLR/DateTime.CompareTo/CPP/class1.cpp#1)]
 [!code-csharp[DateTime.CompareTo#1](~/samples/snippets/csharp/VS_Snippets_CLR/DateTime.CompareTo/CS/class1.cs#1)]
 [!code-vb[DateTime.CompareTo#1](~/samples/snippets/visualbasic/VS_Snippets_CLR/DateTime.CompareTo/VB/class1.vb#1)]  
  
 ]]></format>
        </remarks>
        <exception cref="T:System.ArgumentException">
          <paramref name="value" /> is not a <see cref="T:System.DateTime" />.</exception>
      </Docs>
    </Member>
    <Member MemberName="Date">
      <MemberSignature Language="C#" Value="public DateTime Date { get; }" />
      <MemberSignature Language="ILAsm" Value=".property instance valuetype System.DateTime Date" />
      <MemberSignature Language="DocId" Value="P:System.DateTime.Date" />
      <MemberType>Property</MemberType>
      <AssemblyInfo>
        <AssemblyName>System.Runtime</AssemblyName>
        <AssemblyVersion>4.0.0.0</AssemblyVersion>
        <AssemblyVersion>4.0.10.0</AssemblyVersion>
        <AssemblyVersion>4.0.20.0</AssemblyVersion>
        <AssemblyVersion>4.1.0.0</AssemblyVersion>
      </AssemblyInfo>
      <AssemblyInfo>
        <AssemblyName>mscorlib</AssemblyName>
        <AssemblyVersion>2.0.5.0</AssemblyVersion>
        <AssemblyVersion>4.0.0.0</AssemblyVersion>
      </AssemblyInfo>
      <AssemblyInfo>
        <AssemblyName>netstandard</AssemblyName>
        <AssemblyVersion>2.0.0.0</AssemblyVersion>
      </AssemblyInfo>
      <ReturnValue>
        <ReturnType>System.DateTime</ReturnType>
      </ReturnValue>
      <Docs>
        <summary>Gets the date component of this instance.</summary>
        <value>A new object with the same date as this instance, and the time value set to 12:00:00 midnight (00:00:00).</value>
        <remarks>
          <format type="text/markdown"><![CDATA[  
  
## Remarks  
 The value of the <xref:System.DateTime.Kind%2A> property of the returned <xref:System.DateTime> value is the same as that of the current instance.  
  
 Because the <xref:System.DateTime> type represents both dates and times in a single type, it is important to avoid misinterpreting a date returned by the <xref:System.DateTime.Date%2A> property as a date and time.  
  
   
  
## Examples  
 The following example uses the <xref:System.DateTime.Date%2A> property to extract the date component of a <xref:System.DateTime> value with its time component set to zero (or 0:00:00, or midnight). It also illustrates that, depending on the format string used when displaying the <xref:System.DateTime> value, the time component can continue to appear in formatted output.  
  
 [!code-cpp[System.DateTime.Date#1](~/samples/snippets/cpp/VS_Snippets_CLR_System/system.DateTime.Date/cpp/date1.cpp#1)]
 [!code-csharp[System.DateTime.Date#1](~/samples/snippets/csharp/VS_Snippets_CLR_System/system.DateTime.Date/cs/Date1.cs#1)]
 [!code-vb[System.DateTime.Date#1](~/samples/snippets/visualbasic/VS_Snippets_CLR_System/system.DateTime.Date/vb/Date1.vb#1)]  
  
 ]]></format>
        </remarks>
      </Docs>
    </Member>
    <Member MemberName="Day">
      <MemberSignature Language="C#" Value="public int Day { get; }" />
      <MemberSignature Language="ILAsm" Value=".property instance int32 Day" />
      <MemberSignature Language="DocId" Value="P:System.DateTime.Day" />
      <MemberType>Property</MemberType>
      <AssemblyInfo>
        <AssemblyName>System.Runtime</AssemblyName>
        <AssemblyVersion>4.0.0.0</AssemblyVersion>
        <AssemblyVersion>4.0.10.0</AssemblyVersion>
        <AssemblyVersion>4.0.20.0</AssemblyVersion>
        <AssemblyVersion>4.1.0.0</AssemblyVersion>
      </AssemblyInfo>
      <AssemblyInfo>
        <AssemblyName>mscorlib</AssemblyName>
        <AssemblyVersion>2.0.5.0</AssemblyVersion>
        <AssemblyVersion>4.0.0.0</AssemblyVersion>
      </AssemblyInfo>
      <AssemblyInfo>
        <AssemblyName>netstandard</AssemblyName>
        <AssemblyVersion>2.0.0.0</AssemblyVersion>
      </AssemblyInfo>
      <ReturnValue>
        <ReturnType>System.Int32</ReturnType>
      </ReturnValue>
      <Docs>
        <summary>Gets the day of the month represented by this instance.</summary>
        <value>The day component, expressed as a value between 1 and 31.</value>
        <remarks>
          <format type="text/markdown"><![CDATA[  
  
## Remarks  
 The <xref:System.DateTime.Day%2A> property always returns the day of the month in the Gregorian calendar, even if the current <xref:System.DateTime> value was instantiated using some other calendar or if the current thread culture's default calendar is not the Gregorian calendar. To retrieve the day of the month of a particular date using some other calendar, call that calendar's <xref:System.Globalization.Calendar.GetDayOfMonth%2A?displayProperty=fullName> method. The following example uses both the <xref:System.DateTime.Day%2A> property and the <xref:System.Globalization.HijriCalendar.GetDayOfMonth%2A?displayProperty=fullName> method to retrieve the day of the month for a <xref:System.DateTime> value that is instantiated using the Hijri calendar.  
  
 [!code-csharp[System.DateTime.Day#1](~/samples/snippets/csharp/VS_Snippets_CLR_System/system.DateTime.Day/cs/Day1.cs#1)]
 [!code-vb[System.DateTime.Day#1](~/samples/snippets/visualbasic/VS_Snippets_CLR_System/system.DateTime.Day/vb/Day1.vb#1)]  
  
 Similarly, the following example uses both the <xref:System.DateTime.Day%2A> property and the <xref:System.Globalization.HijriCalendar.GetDayOfMonth%2A?displayProperty=fullName> method to retrieve the day of the month when the current thread culture is ar-SA, which uses Hijri as its default calendar.  
  
 [!code-csharp[System.DateTime.Day#2](~/samples/snippets/csharp/VS_Snippets_CLR_System/system.DateTime.Day/cs/Day2.cs#2)]
 [!code-vb[System.DateTime.Day#2](~/samples/snippets/visualbasic/VS_Snippets_CLR_System/system.DateTime.Day/vb/Day2.vb#2)]  
  
   
  
## Examples  
 The following example demonstrates the <xref:System.DateTime.Day%2A> property.  
  
 [!code-cpp[System.DateTime.Minute etc#1](~/samples/snippets/cpp/VS_Snippets_CLR_System/system.DateTime.Minute etc/CPP/class1.cpp#1)]
 [!code-csharp[System.DateTime.Minute etc#1](~/samples/snippets/csharp/VS_Snippets_CLR_System/system.DateTime.Minute etc/CS/class1.cs#1)]
 [!code-vb[System.DateTime.Minute etc#1](~/samples/snippets/visualbasic/VS_Snippets_CLR_System/system.DateTime.Minute etc/VB/class1.vb#1)]  
  
 ]]></format>
        </remarks>
      </Docs>
    </Member>
    <Member MemberName="DayOfWeek">
      <MemberSignature Language="C#" Value="public DayOfWeek DayOfWeek { get; }" />
      <MemberSignature Language="ILAsm" Value=".property instance valuetype System.DayOfWeek DayOfWeek" />
      <MemberSignature Language="DocId" Value="P:System.DateTime.DayOfWeek" />
      <MemberType>Property</MemberType>
      <AssemblyInfo>
        <AssemblyName>System.Runtime</AssemblyName>
        <AssemblyVersion>4.0.0.0</AssemblyVersion>
        <AssemblyVersion>4.0.10.0</AssemblyVersion>
        <AssemblyVersion>4.0.20.0</AssemblyVersion>
        <AssemblyVersion>4.1.0.0</AssemblyVersion>
      </AssemblyInfo>
      <AssemblyInfo>
        <AssemblyName>mscorlib</AssemblyName>
        <AssemblyVersion>2.0.5.0</AssemblyVersion>
        <AssemblyVersion>4.0.0.0</AssemblyVersion>
      </AssemblyInfo>
      <AssemblyInfo>
        <AssemblyName>netstandard</AssemblyName>
        <AssemblyVersion>2.0.0.0</AssemblyVersion>
      </AssemblyInfo>
      <ReturnValue>
        <ReturnType>System.DayOfWeek</ReturnType>
      </ReturnValue>
      <Docs>
        <summary>Gets the day of the week represented by this instance.</summary>
        <value>An enumerated constant that indicates the day of the week of this <see cref="T:System.DateTime" /> value.</value>
        <remarks>
          <format type="text/markdown"><![CDATA[  
  
## Remarks  
 The value of the constants in the <xref:System.DayOfWeek> enumeration ranges from <xref:System.DayOfWeek?displayProperty=fullName> to <xref:System.DayOfWeek?displayProperty=fullName>. If cast to an integer, its value ranges from zero (which indicates <xref:System.DayOfWeek?displayProperty=fullName>) to six (which indicates <xref:System.DayOfWeek?displayProperty=fullName>).  
  
 The <xref:System.DateTime.DayOfWeek%2A> property returns an enumerated constant; it does not reflect a system's regional and language settings. To retrieve a string representing a localized weekday name for a particular date, call one of the overloads of the <xref:System.DateTime.ToString%2A> method that includes a `format` parameter and pass it either the `ddd` or `dddd` custom format strings. For details, see [How to: Extract the Day of the Week from a Specific Date](~/docs/standard/base-types/how-to-extract-the-day-of-the-week-from-a-specific-date.md).  
  
   
  
## Examples  
 The following example demonstrates the <xref:System.DateTime.DayOfWeek%2A> property and the <xref:System.DayOfWeek?displayProperty=fullName> enumeration.  
  
 [!code-cpp[DateTime.DayOfWeek#1](~/samples/snippets/cpp/VS_Snippets_CLR/DateTime.DayOfWeek/CPP/dow.cpp#1)]
 [!code-csharp[DateTime.DayOfWeek#1](~/samples/snippets/csharp/VS_Snippets_CLR/DateTime.DayOfWeek/CS/dow.cs#1)]
 [!code-vb[DateTime.DayOfWeek#1](~/samples/snippets/visualbasic/VS_Snippets_CLR/DateTime.DayOfWeek/VB/dow.vb#1)]  
  
 ]]></format>
        </remarks>
      </Docs>
    </Member>
    <Member MemberName="DayOfYear">
      <MemberSignature Language="C#" Value="public int DayOfYear { get; }" />
      <MemberSignature Language="ILAsm" Value=".property instance int32 DayOfYear" />
      <MemberSignature Language="DocId" Value="P:System.DateTime.DayOfYear" />
      <MemberType>Property</MemberType>
      <AssemblyInfo>
        <AssemblyName>System.Runtime</AssemblyName>
        <AssemblyVersion>4.0.0.0</AssemblyVersion>
        <AssemblyVersion>4.0.10.0</AssemblyVersion>
        <AssemblyVersion>4.0.20.0</AssemblyVersion>
        <AssemblyVersion>4.1.0.0</AssemblyVersion>
      </AssemblyInfo>
      <AssemblyInfo>
        <AssemblyName>mscorlib</AssemblyName>
        <AssemblyVersion>2.0.5.0</AssemblyVersion>
        <AssemblyVersion>4.0.0.0</AssemblyVersion>
      </AssemblyInfo>
      <AssemblyInfo>
        <AssemblyName>netstandard</AssemblyName>
        <AssemblyVersion>2.0.0.0</AssemblyVersion>
      </AssemblyInfo>
      <ReturnValue>
        <ReturnType>System.Int32</ReturnType>
      </ReturnValue>
      <Docs>
        <summary>Gets the day of the year represented by this instance.</summary>
        <value>The day of the year, expressed as a value between 1 and 366.</value>
        <remarks>
          <format type="text/markdown"><![CDATA[  
  
## Remarks  
 The<xref:System.DateTime.DayOfYear%2A> property takes leap years into account when it calculates the day of the year. The property value always reflects the day of the year in the Gregorian calendar, regardless of the current thread culture's current calendar. To retrieve the day of the year in a different calendar, call the <xref:System.Globalization.Calendar.GetDayOfYear%2A?displayProperty=fullName> method of that calendar.  
  
   
  
## Examples  
 The following example displays the day of the year of December 31 for the years 2010-2020 in the Gregorian calendar. Note that the example shows that December 31 is the 366th day of the year in leap years.  
  
 [!code-csharp[System.DateTime.DayOfYear#1](~/samples/snippets/csharp/VS_Snippets_CLR_System/system.datetime.dayofyear/cs/dayofyear2.cs#1)]
 [!code-vb[System.DateTime.DayOfYear#1](~/samples/snippets/visualbasic/VS_Snippets_CLR_System/system.datetime.dayofyear/vb/dayofyear2.vb#1)]  
  
 ]]></format>
        </remarks>
      </Docs>
    </Member>
    <Member MemberName="DaysInMonth">
      <MemberSignature Language="C#" Value="public static int DaysInMonth (int year, int month);" />
      <MemberSignature Language="ILAsm" Value=".method public static hidebysig int32 DaysInMonth(int32 year, int32 month) cil managed" />
      <MemberSignature Language="DocId" Value="M:System.DateTime.DaysInMonth(System.Int32,System.Int32)" />
      <MemberType>Method</MemberType>
      <AssemblyInfo>
        <AssemblyName>System.Runtime</AssemblyName>
        <AssemblyVersion>4.0.0.0</AssemblyVersion>
        <AssemblyVersion>4.0.10.0</AssemblyVersion>
        <AssemblyVersion>4.0.20.0</AssemblyVersion>
        <AssemblyVersion>4.1.0.0</AssemblyVersion>
      </AssemblyInfo>
      <AssemblyInfo>
        <AssemblyName>mscorlib</AssemblyName>
        <AssemblyVersion>2.0.5.0</AssemblyVersion>
        <AssemblyVersion>4.0.0.0</AssemblyVersion>
      </AssemblyInfo>
      <AssemblyInfo>
        <AssemblyName>netstandard</AssemblyName>
        <AssemblyVersion>2.0.0.0</AssemblyVersion>
      </AssemblyInfo>
      <ReturnValue>
        <ReturnType>System.Int32</ReturnType>
      </ReturnValue>
      <Parameters>
        <Parameter Name="year" Type="System.Int32" />
        <Parameter Name="month" Type="System.Int32" />
      </Parameters>
      <Docs>
        <param name="year">The year.</param>
        <param name="month">The month (a number ranging from 1 to 12).</param>
        <summary>Returns the number of days in the specified month and year.</summary>
        <returns>The number of days in <paramref name="month" /> for the specified <paramref name="year" />.  
  
 For example, if <paramref name="month" /> equals 2 for February, the return value is 28 or 29 depending upon whether <paramref name="year" /> is a leap year.</returns>
        <remarks>
          <format type="text/markdown"><![CDATA[  
  
## Remarks  
 The<xref:System.DateTime.DaysInMonth%2A> method always interprets `month` and `year` as the month and year of the Gregorian calendar even if the Gregorian calendar is not the current culture's current calendar. To get the number of days in a specified month of a particular calendar, call that calendar's <xref:System.Globalization.Calendar.GetDaysInMonth%2A> method.  
  
   
  
## Examples  
 The following example demonstrates how to use the <xref:System.DateTime.DaysInMonth%2A> method to determine the number of days in July 2001, February 1998 (a non-leap year), and February 1996 (a leap year).  
  
 [!code-cpp[DateTime.DaysInMonth#1](~/samples/snippets/cpp/VS_Snippets_CLR/DateTime.DaysInMonth/CPP/class1.cpp#1)]
 [!code-csharp[DateTime.DaysInMonth#1](~/samples/snippets/csharp/VS_Snippets_CLR/DateTime.DaysInMonth/CS/class1.cs#1)]
 [!code-vb[DateTime.DaysInMonth#1](~/samples/snippets/visualbasic/VS_Snippets_CLR/DateTime.DaysInMonth/VB/class1.vb#1)]  
  
 The following example displays the number of days in each month of a year specified in an integer array.  
  
 [!code-csharp[System.DateTime.DaysInMonth#1](~/samples/snippets/csharp/VS_Snippets_CLR_System/system.datetime.daysinmonth/cs/daysinmonth3.cs#1)]
 [!code-vb[System.DateTime.DaysInMonth#1](~/samples/snippets/visualbasic/VS_Snippets_CLR_System/system.datetime.daysinmonth/vb/daysinmonth3.vb#1)]  
  
 ]]></format>
        </remarks>
        <exception cref="T:System.ArgumentOutOfRangeException">
          <paramref name="month" /> is less than 1 or greater than 12.  
  
 -or-  
  
 <paramref name="year" /> is less than 1 or greater than 9999.</exception>
      </Docs>
    </Member>
    <Member MemberName="Equals">
      <MemberSignature Language="C#" Value="public bool Equals (DateTime value);" />
      <MemberSignature Language="ILAsm" Value=".method public hidebysig newslot virtual instance bool Equals(valuetype System.DateTime value) cil managed" />
      <MemberSignature Language="DocId" Value="M:System.DateTime.Equals(System.DateTime)" />
      <MemberType>Method</MemberType>
      <AssemblyInfo>
        <AssemblyName>System.Runtime</AssemblyName>
        <AssemblyVersion>4.0.0.0</AssemblyVersion>
        <AssemblyVersion>4.0.10.0</AssemblyVersion>
        <AssemblyVersion>4.0.20.0</AssemblyVersion>
        <AssemblyVersion>4.1.0.0</AssemblyVersion>
      </AssemblyInfo>
      <AssemblyInfo>
        <AssemblyName>mscorlib</AssemblyName>
        <AssemblyVersion>2.0.5.0</AssemblyVersion>
        <AssemblyVersion>4.0.0.0</AssemblyVersion>
      </AssemblyInfo>
      <AssemblyInfo>
        <AssemblyName>netstandard</AssemblyName>
        <AssemblyVersion>2.0.0.0</AssemblyVersion>
      </AssemblyInfo>
      <ReturnValue>
        <ReturnType>System.Boolean</ReturnType>
      </ReturnValue>
      <Parameters>
        <Parameter Name="value" Type="System.DateTime" />
      </Parameters>
      <Docs>
        <param name="value">The object to compare to this instance.</param>
        <summary>Returns a value indicating whether the value of this instance is equal to the value of the specified <see cref="T:System.DateTime" /> instance.</summary>
        <returns>
          <see langword="true" /> if the <paramref name="value" /> parameter equals the value of this instance; otherwise, <see langword="false" />.</returns>
        <remarks>
          <format type="text/markdown"><![CDATA[  
  
## Remarks  
 The current instance and `value` are equal if their <xref:System.DateTime.Ticks%2A> property values are equal. Their <xref:System.DateTime.Kind%2A> property values are not considered in the test for equality.  
  
 This method implements the <xref:System.IEquatable%601?displayProperty=fullName> interface, and performs slightly better than the <xref:System.DateTime.Equals%2A> method because the `value` parameter does not have to be converted to an object.  
  
   
  
## Examples  
 The following example demonstrates the <xref:System.DateTime.Equals%2A> method.  
  
 [!code-csharp[System.DateTime.Equals-Instance#1](~/samples/snippets/csharp/VS_Snippets_CLR_System/system.DateTime.Equals-Instance/cs/sample.cs#1)]
 [!code-vb[System.DateTime.Equals-Instance#1](~/samples/snippets/visualbasic/VS_Snippets_CLR_System/system.DateTime.Equals-Instance/vb/sample.vb#1)]  
  
 ]]></format>
        </remarks>
      </Docs>
    </Member>
    <Member MemberName="Equals">
      <MemberSignature Language="C#" Value="public override bool Equals (object value);" />
      <MemberSignature Language="ILAsm" Value=".method public hidebysig virtual instance bool Equals(object value) cil managed" />
      <MemberSignature Language="DocId" Value="M:System.DateTime.Equals(System.Object)" />
      <MemberType>Method</MemberType>
      <AssemblyInfo>
        <AssemblyName>System.Runtime</AssemblyName>
        <AssemblyVersion>4.0.0.0</AssemblyVersion>
        <AssemblyVersion>4.0.10.0</AssemblyVersion>
        <AssemblyVersion>4.0.20.0</AssemblyVersion>
        <AssemblyVersion>4.1.0.0</AssemblyVersion>
      </AssemblyInfo>
      <AssemblyInfo>
        <AssemblyName>mscorlib</AssemblyName>
        <AssemblyVersion>2.0.5.0</AssemblyVersion>
        <AssemblyVersion>4.0.0.0</AssemblyVersion>
      </AssemblyInfo>
      <AssemblyInfo>
        <AssemblyName>netstandard</AssemblyName>
        <AssemblyVersion>2.0.0.0</AssemblyVersion>
      </AssemblyInfo>
      <ReturnValue>
        <ReturnType>System.Boolean</ReturnType>
      </ReturnValue>
      <Parameters>
        <Parameter Name="value" Type="System.Object" />
      </Parameters>
      <Docs>
        <param name="value">The object to compare to this instance.</param>
        <summary>Returns a value indicating whether this instance is equal to a specified object.</summary>
        <returns>
          <see langword="true" /> if <paramref name="value" /> is an instance of <see cref="T:System.DateTime" /> and equals the value of this instance; otherwise, <see langword="false" />.</returns>
        <remarks>
          <format type="text/markdown"><![CDATA[  
  
## Remarks  
 The current instance and `value` are equal if their <xref:System.DateTime.Ticks%2A> property values are equal. Their <xref:System.DateTime.Kind%2A> property values are not considered in the test for equality.  
  
   
  
## Examples  
 The following example demonstrates the <xref:System.DateTime.Equals%2A> method.  
  
 [!code-csharp[System.DateTime.Equals-Instance#1](~/samples/snippets/csharp/VS_Snippets_CLR_System/system.DateTime.Equals-Instance/cs/sample.cs#1)]
 [!code-vb[System.DateTime.Equals-Instance#1](~/samples/snippets/visualbasic/VS_Snippets_CLR_System/system.DateTime.Equals-Instance/vb/sample.vb#1)]  
  
 ]]></format>
        </remarks>
      </Docs>
    </Member>
    <Member MemberName="Equals">
      <MemberSignature Language="C#" Value="public static bool Equals (DateTime t1, DateTime t2);" />
      <MemberSignature Language="ILAsm" Value=".method public static hidebysig bool Equals(valuetype System.DateTime t1, valuetype System.DateTime t2) cil managed" />
      <MemberSignature Language="DocId" Value="M:System.DateTime.Equals(System.DateTime,System.DateTime)" />
      <MemberType>Method</MemberType>
      <AssemblyInfo>
        <AssemblyName>System.Runtime</AssemblyName>
        <AssemblyVersion>4.0.0.0</AssemblyVersion>
        <AssemblyVersion>4.0.10.0</AssemblyVersion>
        <AssemblyVersion>4.0.20.0</AssemblyVersion>
        <AssemblyVersion>4.1.0.0</AssemblyVersion>
      </AssemblyInfo>
      <AssemblyInfo>
        <AssemblyName>mscorlib</AssemblyName>
        <AssemblyVersion>2.0.5.0</AssemblyVersion>
        <AssemblyVersion>4.0.0.0</AssemblyVersion>
      </AssemblyInfo>
      <AssemblyInfo>
        <AssemblyName>netstandard</AssemblyName>
        <AssemblyVersion>2.0.0.0</AssemblyVersion>
      </AssemblyInfo>
      <ReturnValue>
        <ReturnType>System.Boolean</ReturnType>
      </ReturnValue>
      <Parameters>
        <Parameter Name="t1" Type="System.DateTime" />
        <Parameter Name="t2" Type="System.DateTime" />
      </Parameters>
      <Docs>
        <param name="t1">The first object to compare.</param>
        <param name="t2">The second object to compare.</param>
        <summary>Returns a value indicating whether two <see cref="T:System.DateTime" /> instances  have the same date and time value.</summary>
        <returns>
          <see langword="true" /> if the two values are equal; otherwise, <see langword="false" />.</returns>
        <remarks>
          <format type="text/markdown"><![CDATA[  
  
## Remarks  
 `t1` and `t2` are equal if their <xref:System.DateTime.Ticks%2A> property values are equal. Their<xref:System.DateTime.Kind%2A> property values are not considered in the test for equality.  
  
   
  
## Examples  
 The following example demonstrates the <xref:System.DateTime.Equals%2A> method.  
  
 [!code-cpp[DateTime.Equals#1](~/samples/snippets/cpp/VS_Snippets_CLR/DateTime.Equals/CPP/class1.cpp#1)]
 [!code-csharp[DateTime.Equals#1](~/samples/snippets/csharp/VS_Snippets_CLR/DateTime.Equals/CS/class1.cs#1)]
 [!code-vb[DateTime.Equals#1](~/samples/snippets/visualbasic/VS_Snippets_CLR/DateTime.Equals/VB/class1.vb#1)]  
  
 ]]></format>
        </remarks>
      </Docs>
    </Member>
    <Member MemberName="FromBinary">
      <MemberSignature Language="C#" Value="public static DateTime FromBinary (long dateData);" />
      <MemberSignature Language="ILAsm" Value=".method public static hidebysig valuetype System.DateTime FromBinary(int64 dateData) cil managed" />
      <MemberSignature Language="DocId" Value="M:System.DateTime.FromBinary(System.Int64)" />
      <MemberType>Method</MemberType>
      <AssemblyInfo>
        <AssemblyName>System.Runtime</AssemblyName>
        <AssemblyVersion>4.0.0.0</AssemblyVersion>
        <AssemblyVersion>4.0.10.0</AssemblyVersion>
        <AssemblyVersion>4.0.20.0</AssemblyVersion>
        <AssemblyVersion>4.1.0.0</AssemblyVersion>
      </AssemblyInfo>
      <AssemblyInfo>
        <AssemblyName>mscorlib</AssemblyName>
        <AssemblyVersion>2.0.5.0</AssemblyVersion>
        <AssemblyVersion>4.0.0.0</AssemblyVersion>
      </AssemblyInfo>
      <AssemblyInfo>
        <AssemblyName>netstandard</AssemblyName>
        <AssemblyVersion>2.0.0.0</AssemblyVersion>
      </AssemblyInfo>
      <ReturnValue>
        <ReturnType>System.DateTime</ReturnType>
      </ReturnValue>
      <Parameters>
        <Parameter Name="dateData" Type="System.Int64" />
      </Parameters>
      <Docs>
        <param name="dateData">A 64-bit signed integer that encodes the <see cref="P:System.DateTime.Kind" /> property in a 2-bit field and the <see cref="P:System.DateTime.Ticks" /> property in a 62-bit field.</param>
        <summary>Deserializes a 64-bit binary value and recreates an original serialized <see cref="T:System.DateTime" /> object.</summary>
        <returns>An object that is equivalent to the <see cref="T:System.DateTime" /> object that was serialized by the <see cref="M:System.DateTime.ToBinary" /> method.</returns>
        <remarks>
          <format type="text/markdown"><![CDATA[  
  
## Remarks  
 Use the <xref:System.DateTime.ToBinary%2A> method to convert the value of the current <xref:System.DateTime> object to a binary value. Subsequently, use the binary value and the <xref:System.DateTime.FromBinary%2A> method to recreate the original <xref:System.DateTime> object.  
  
> [!IMPORTANT]
>  In some cases, the <xref:System.DateTime> value returned by the <xref:System.DateTime.FromBinary%2A> method is not identical to the original <xref:System.DateTime> value supplied to the <xref:System.DateTime.ToBinary%2A> method. For more information, see the next section, "Local Time Adjustment".  
  
## Local Time Adjustment  
 A local time, which is a Coordinated Universal Time adjusted to the local time zone, is represented by a <xref:System.DateTime> structure whose <xref:System.DateTime.Kind%2A> property has the value <xref:System.DateTimeKind.Local>. When restoring a local <xref:System.DateTime> value from the binary representation that is produced by the <xref:System.DateTime.ToBinary%2A> method, the <xref:System.DateTime.FromBinary%2A> method may adjust the recreated value so that it is not equal to the original value. This can occur under the following conditions:  
  
-   If a local <xref:System.DateTime> object is serialized in one time zone by the <xref:System.DateTime.ToBinary%2A> method, and then deserialized in a different time zone by the <xref:System.DateTime.FromBinary%2A> method, the local time represented by the resulting <xref:System.DateTime> object is automatically adjusted to the second time zone.  
  
     For example, consider a <xref:System.DateTime> object that represents a local time of 3 P.M. An application that is executing in the U.S. Pacific Time zone uses the <xref:System.DateTime.ToBinary%2A> method to convert that <xref:System.DateTime> object to a binary value. Another application that is executing in the U.S. Eastern Time zone then uses the <xref:System.DateTime.FromBinary%2A> method to convert the binary value to a new <xref:System.DateTime> object. The value of the new <xref:System.DateTime> object is 6 P.M., which represents the same point in time as the original 3 P.M. value, but is adjusted to local time in the Eastern Time zone.  
  
-   If the binary representation of a local <xref:System.DateTime> value represents an invalid time in the local time zone of the system on which <xref:System.DateTime.FromBinary%2A> is called, the time is adjusted so that it is valid.  
  
     For example, the transition from standard time to daylight saving time occurs in the Pacific Time zone of the United States on March 14, 2010, at 2:00 A.M., when the time advances by one hour, to 3:00 A.M. This hour interval is an invalid time, that is, a time interval that does not exist in this time zone. The following example shows that when a time that falls within this range is converted to a binary value by the <xref:System.DateTime.ToBinary%2A> method and is then restored by the <xref:System.DateTime.FromBinary%2A> method, the original value is adjusted to become a valid time. You can determine whether a particular date and time value may be subject to modification by passing it to the <xref:System.TimeZoneInfo.IsInvalidTime%2A?displayProperty=fullName> method, as the example illustrates.  
  
     [!code-csharp[System.DateTime.FromBinary#1](~/samples/snippets/csharp/VS_Snippets_CLR_System/system.datetime.frombinary/cs/frombinary1.cs#1)]
     [!code-vb[System.DateTime.FromBinary#1](~/samples/snippets/visualbasic/VS_Snippets_CLR_System/system.datetime.frombinary/vb/frombinary1.vb#1)]  
  
## Version Considerations  
 Starting with the .NET Framework version 2.0, a <xref:System.DateTime> structure consists of a private Kind field, which indicates whether the specified time is local time, Coordinated Universal Time (UTC), or neither, concatenated to a private Ticks field, which contains the number of 100-nanosecond ticks that specify a date and time. The number of ticks can be accessed with the <xref:System.DateTime.Ticks%2A> property and theKind field can be accessed with the <xref:System.DateTime.Kind%2A> property.  
  
 Prior to the .NET Framework 2.0, if you serialized a <xref:System.DateTime> object manually instead of using a serialization interface such as <xref:System.Runtime.Serialization.ISerializable?displayProperty=fullName>, you needed to serialize only the Ticks data in the <xref:System.DateTime>. Starting with the .NET Framework 2.0, you must also serialize the Kind data.  
  
 ]]></format>
        </remarks>
        <exception cref="T:System.ArgumentException">
          <paramref name="dateData" /> is less than <see cref="F:System.DateTime.MinValue" /> or greater than <see cref="F:System.DateTime.MaxValue" />.</exception>
      </Docs>
    </Member>
    <Member MemberName="FromFileTime">
      <MemberSignature Language="C#" Value="public static DateTime FromFileTime (long fileTime);" />
      <MemberSignature Language="ILAsm" Value=".method public static hidebysig valuetype System.DateTime FromFileTime(int64 fileTime) cil managed" />
      <MemberSignature Language="DocId" Value="M:System.DateTime.FromFileTime(System.Int64)" />
      <MemberType>Method</MemberType>
      <AssemblyInfo>
        <AssemblyName>System.Runtime</AssemblyName>
        <AssemblyVersion>4.0.0.0</AssemblyVersion>
        <AssemblyVersion>4.0.10.0</AssemblyVersion>
        <AssemblyVersion>4.0.20.0</AssemblyVersion>
        <AssemblyVersion>4.1.0.0</AssemblyVersion>
      </AssemblyInfo>
      <AssemblyInfo>
        <AssemblyName>mscorlib</AssemblyName>
        <AssemblyVersion>2.0.5.0</AssemblyVersion>
        <AssemblyVersion>4.0.0.0</AssemblyVersion>
      </AssemblyInfo>
      <AssemblyInfo>
        <AssemblyName>netstandard</AssemblyName>
        <AssemblyVersion>2.0.0.0</AssemblyVersion>
      </AssemblyInfo>
      <ReturnValue>
        <ReturnType>System.DateTime</ReturnType>
      </ReturnValue>
      <Parameters>
        <Parameter Name="fileTime" Type="System.Int64" />
      </Parameters>
      <Docs>
        <param name="fileTime">A Windows file time expressed in ticks.</param>
        <summary>Converts the specified Windows file time to an equivalent local time.</summary>
        <returns>An object that represents the local time equivalent of the date and time represented by the <paramref name="fileTime" /> parameter.</returns>
        <remarks>
          <format type="text/markdown"><![CDATA[  
  
## Remarks  
 A Windows file time is a 64-bit value that represents the number of 100-nanosecond intervals that have elapsed since 12:00 midnight, January 1, 1601 A.D. (C.E.) Coordinated Universal Time (UTC). Windows uses a file time to record when an application creates, accesses, or writes to a file.  
  
 The `fileTime` parameter specifies a file time expressed in 100-nanosecond ticks.  
  
 Starting with the .NET Framework version 2.0, the return value is a <xref:System.DateTime> whose <xref:System.DateTime.Kind%2A> property is <xref:System.DateTimeKind?displayProperty=fullName>.  
  
   
  
## Examples  
 The following example demonstrates the <xref:System.DateTime.FromFileTime%2A> method.  
  
 [!code-cpp[DateTime.FromFileTime#1](~/samples/snippets/cpp/VS_Snippets_CLR/DateTime.FromFileTime/CPP/class1.cpp#1)]
 [!code-csharp[DateTime.FromFileTime#1](~/samples/snippets/csharp/VS_Snippets_CLR/DateTime.FromFileTime/CS/class1.cs#1)]
 [!code-vb[DateTime.FromFileTime#1](~/samples/snippets/visualbasic/VS_Snippets_CLR/DateTime.FromFileTime/VB/class1.vb#1)]  
  
 ]]></format>
        </remarks>
        <exception cref="T:System.ArgumentOutOfRangeException">
          <paramref name="fileTime" /> is less than 0 or represents a time greater than <see cref="F:System.DateTime.MaxValue" />.</exception>
        <block subset="none" type="usage">
          <para>Ordinarily, the <see cref="M:System.DateTime.FromFileTime(System.Int64)" /> method restores a <see cref="T:System.DateTime" /> value that was saved by the <see cref="M:System.DateTime.ToFileTime" /> method. However, the two values may differ under the following conditions:  
  
-   If the serialization and deserialization of the <see cref="T:System.DateTime" /> value occur in different time zones. For example, if a <see cref="T:System.DateTime" /> value with a time of 12:30 P.M. in the U.S. Eastern Time zone is serialized, and then deserialized in the U.S. Pacific Time zone, the original value of 12:30 P.M. is adjusted to 9:30 A.M. to reflect the difference between the two time zones.  
  
-   If the <see cref="T:System.DateTime" /> value that is serialized represents an invalid time in the local time zone. In this case, the <see cref="M:System.DateTime.ToFileTime" /> method adjusts the restored <see cref="T:System.DateTime" /> value so that it represents a valid time in the local time zone.  
  
     For example, the transition from standard time to daylight saving time occurs in the U.S. Pacific Time zone on March 14, 2010, at 2:00 A.M., when the time advances by one hour, to 3:00 A.M. This hour interval is an invalid time, that is, a time interval that does not exist in this time zone. The following example shows that when a time that falls within this range is converted to a long integer value by the <see cref="M:System.DateTime.ToFileTime" /> method and is then restored by the <see cref="M:System.DateTime.FromFileTime(System.Int64)" /> method, the original value is adjusted to become a valid time. You can determine whether a particular date and time value may be subject to modification by passing it to the <see cref="M:System.TimeZoneInfo.IsInvalidTime(System.DateTime)" /> method, as the example illustrates.  
  
     [!code-csharp[System.DateTime.FromFileTime#1](~/samples/snippets/csharp/VS_Snippets_CLR_System/system.datetime.fromfiletime/cs/fromfiletime1.cs#1)]
     [!code-vb[System.DateTime.FromFileTime#1](~/samples/snippets/visualbasic/VS_Snippets_CLR_System/system.datetime.fromfiletime/vb/fromfiletime1.vb#1)]</para>
        </block>
      </Docs>
    </Member>
    <Member MemberName="FromFileTimeUtc">
      <MemberSignature Language="C#" Value="public static DateTime FromFileTimeUtc (long fileTime);" />
      <MemberSignature Language="ILAsm" Value=".method public static hidebysig valuetype System.DateTime FromFileTimeUtc(int64 fileTime) cil managed" />
      <MemberSignature Language="DocId" Value="M:System.DateTime.FromFileTimeUtc(System.Int64)" />
      <MemberType>Method</MemberType>
      <AssemblyInfo>
        <AssemblyName>System.Runtime</AssemblyName>
        <AssemblyVersion>4.0.0.0</AssemblyVersion>
        <AssemblyVersion>4.0.10.0</AssemblyVersion>
        <AssemblyVersion>4.0.20.0</AssemblyVersion>
        <AssemblyVersion>4.1.0.0</AssemblyVersion>
      </AssemblyInfo>
      <AssemblyInfo>
        <AssemblyName>mscorlib</AssemblyName>
        <AssemblyVersion>2.0.5.0</AssemblyVersion>
        <AssemblyVersion>4.0.0.0</AssemblyVersion>
      </AssemblyInfo>
      <AssemblyInfo>
        <AssemblyName>netstandard</AssemblyName>
        <AssemblyVersion>2.0.0.0</AssemblyVersion>
      </AssemblyInfo>
      <ReturnValue>
        <ReturnType>System.DateTime</ReturnType>
      </ReturnValue>
      <Parameters>
        <Parameter Name="fileTime" Type="System.Int64" />
      </Parameters>
      <Docs>
        <param name="fileTime">A Windows file time expressed in ticks.</param>
        <summary>Converts the specified Windows file time to an equivalent UTC time.</summary>
        <returns>An object that represents the UTC time equivalent of the date and time represented by the <paramref name="fileTime" /> parameter.</returns>
        <remarks>
          <format type="text/markdown"><![CDATA[  
  
## Remarks  
 A Windows file time is a 64-bit value that represents the number of 100-nanosecond intervals that have elapsed since 12:00 midnight, January 1, 1601 A.D. (C.E.) Coordinated Universal Time (UTC). Windows uses a file time to record when an application creates, accesses, or writes to a file.  
  
 The `fileTime` parameter specifies a file time expressed in 100-nanosecond ticks.  
  
 Starting with the .NET Framework version 2.0, the return value is a <xref:System.DateTime> whose <xref:System.DateTime.Kind%2A> property is <xref:System.DateTimeKind.Utc>.  
  
 ]]></format>
        </remarks>
        <exception cref="T:System.ArgumentOutOfRangeException">
          <paramref name="fileTime" /> is less than 0 or represents a time greater than <see cref="F:System.DateTime.MaxValue" />.</exception>
      </Docs>
    </Member>
    <Member MemberName="FromOADate">
      <MemberSignature Language="C#" Value="public static DateTime FromOADate (double d);" />
      <MemberSignature Language="ILAsm" Value=".method public static hidebysig valuetype System.DateTime FromOADate(float64 d) cil managed" />
      <MemberSignature Language="DocId" Value="M:System.DateTime.FromOADate(System.Double)" />
      <MemberType>Method</MemberType>
      <AssemblyInfo>
        <AssemblyName>mscorlib</AssemblyName>
        <AssemblyVersion>2.0.5.0</AssemblyVersion>
        <AssemblyVersion>4.0.0.0</AssemblyVersion>
      </AssemblyInfo>
      <AssemblyInfo>
        <AssemblyName>netstandard</AssemblyName>
        <AssemblyVersion>2.0.0.0</AssemblyVersion>
      </AssemblyInfo>
      <ReturnValue>
        <ReturnType>System.DateTime</ReturnType>
      </ReturnValue>
      <Parameters>
        <Parameter Name="d" Type="System.Double" />
      </Parameters>
      <Docs>
        <param name="d">An OLE Automation Date value.</param>
        <summary>Returns a <see cref="T:System.DateTime" /> equivalent to the specified OLE Automation Date.</summary>
        <returns>An object that represents the same date and time as <paramref name="d" />.</returns>
        <remarks>
          <format type="text/markdown"><![CDATA[  
  
## Remarks  
 The `d` parameter is a double-precision floating-point number that represents a date as the number of days before or after the base date, midnight, 30 December 1899. The sign and integral part of `d` encode the date as a positive or negative day displacement from 30 December 1899, and the absolute value of the fractional part of `d` encodes the time of day as a fraction of a day displacement from midnight. `d` must be a value between negative 657435.0 through positive 2958465.99999999.  
  
 Note that because of the way dates are encoded, there are two ways of representing any time of day on 30 December 1899. For example, -0.5 and 0.5 both mean noon on 30 December 1899 because a day displacement of plus or minus zero days from the base date is still the base date, and a half day displacement from midnight is noon.  
  
 See <xref:System.DateTime.ToOADate%2A> for more information on OLE Automation.  
  
 ]]></format>
        </remarks>
        <exception cref="T:System.ArgumentException">The date is not a valid OLE Automation Date value.</exception>
      </Docs>
    </Member>
    <MemberGroup MemberName="GetDateTimeFormats">
      <AssemblyInfo>
        <AssemblyName>System.Runtime</AssemblyName>
        <AssemblyVersion>4.0.0.0</AssemblyVersion>
        <AssemblyVersion>4.0.10.0</AssemblyVersion>
        <AssemblyVersion>4.0.20.0</AssemblyVersion>
        <AssemblyVersion>4.1.0.0</AssemblyVersion>
      </AssemblyInfo>
      <Docs>
        <summary>Converts the value of this instance to all the string representations supported by the standard date and time format specifiers.</summary>
        <remarks>
          <format type="text/markdown"><![CDATA[  
  
## Remarks  
  
> [!IMPORTANT]
>  You should not assume that multiple calls to the <xref:System.DateTime.GetDateTimeFormats%2A> overloads will return identical data. Depending on the specific overload, the data returned by this method can change if the current culture changes, the user overrides individual cultural settings, or an update occurs to the system's cultural data.  
  
 ]]></format>
        </remarks>
      </Docs>
    </MemberGroup>
    <Member MemberName="GetDateTimeFormats">
      <MemberSignature Language="C#" Value="public string[] GetDateTimeFormats ();" />
      <MemberSignature Language="ILAsm" Value=".method public hidebysig instance string[] GetDateTimeFormats() cil managed" />
      <MemberSignature Language="DocId" Value="M:System.DateTime.GetDateTimeFormats" />
      <MemberType>Method</MemberType>
      <AssemblyInfo>
        <AssemblyName>System.Runtime</AssemblyName>
        <AssemblyVersion>4.0.0.0</AssemblyVersion>
        <AssemblyVersion>4.0.10.0</AssemblyVersion>
        <AssemblyVersion>4.0.20.0</AssemblyVersion>
        <AssemblyVersion>4.1.0.0</AssemblyVersion>
      </AssemblyInfo>
      <AssemblyInfo>
        <AssemblyName>mscorlib</AssemblyName>
        <AssemblyVersion>2.0.5.0</AssemblyVersion>
        <AssemblyVersion>4.0.0.0</AssemblyVersion>
      </AssemblyInfo>
      <AssemblyInfo>
        <AssemblyName>netstandard</AssemblyName>
        <AssemblyVersion>2.0.0.0</AssemblyVersion>
      </AssemblyInfo>
      <ReturnValue>
        <ReturnType>System.String[]</ReturnType>
      </ReturnValue>
      <Parameters />
      <Docs>
        <summary>Converts the value of this instance to all the string representations supported by the standard date and time format specifiers.</summary>
        <returns>A string array where each element is the representation of the value of this instance formatted with one of the standard date and time format specifiers.</returns>
        <remarks>
          <format type="text/markdown"><![CDATA[  
  
## Remarks  
 The string array returned by the <xref:System.DateTime.GetDateTimeFormats?displayProperty=fullName> method is equivalent to combining the string arrays returned by separate calls to the <xref:System.DateTime.GetDateTimeFormats%28System.Char%29?displayProperty=fullName> method with the "d", "D", "f", "F", "g", "G", "m", "o", "r", "s", "t", "T", "u", "U", and "y" standard format strings. For more information about standard format specifiers, see [Standard Date and Time Format Strings](~/docs/standard/base-types/standard-date-and-time-format-strings.md).  
  
 Each element of the return value is formatted using information from the current culture. For more information about culture-specific formatting information for the current culture, see <xref:System.Globalization.CultureInfo.CurrentCulture%2A?displayProperty=fullName>.  
  
> [!IMPORTANT]
>  Because this method uses culture-sensitive data, you should not assume that multiple calls to the method will return identical data. The data returned by this method can change if the current culture changes, the user overrides individual cultural settings, or an update occurs to the system's cultural data.  
  
   
  
## Examples  
 The following example demonstrates the <xref:System.DateTime.GetDateTimeFormats?displayProperty=fullName> method. It displays the string representation of a date using all possible standard date and time formats in the computer's current culture, which in this case is en-US.  
  
 [!code-cpp[DateTime.GetDateTimeFormats#1](~/samples/snippets/cpp/VS_Snippets_CLR/DateTime.GetDateTimeFormats/CPP/class1.cpp#1)]
 [!code-csharp[DateTime.GetDateTimeFormats#1](~/samples/snippets/csharp/VS_Snippets_CLR/DateTime.GetDateTimeFormats/CS/class1.cs#1)]
 [!code-vb[DateTime.GetDateTimeFormats#1](~/samples/snippets/visualbasic/VS_Snippets_CLR/DateTime.GetDateTimeFormats/VB/class1.vb#1)]  
  
 The example displays the following output:  
  
```  
7/28/2009  
7/28/09  
07/28/09  
07/28/2009  
09/07/28  
2009-07-28  
28-Jul-09  
Tuesday, July 28, 2009  
July 28, 2009  
Tuesday, 28 July, 2009  
28 July, 2009  
Tuesday, July 28, 2009 5:23 AM  
Tuesday, July 28, 2009 05:23 AM  
Tuesday, July 28, 2009 5:23  
Tuesday, July 28, 2009 05:23  
July 28, 2009 5:23 AM  
July 28, 2009 05:23 AM  
July 28, 2009 5:23  
July 28, 2009 05:23  
Tuesday, 28 July, 2009 5:23 AM  
Tuesday, 28 July, 2009 05:23 AM  
Tuesday, 28 July, 2009 5:23  
Tuesday, 28 July, 2009 05:23  
28 July, 2009 5:23 AM  
28 July, 2009 05:23 AM  
28 July, 2009 5:23  
28 July, 2009 05:23  
Tuesday, July 28, 2009 5:23:15 AM  
Tuesday, July 28, 2009 05:23:15 AM  
Tuesday, July 28, 2009 5:23:15  
Tuesday, July 28, 2009 05:23:15  
July 28, 2009 5:23:15 AM  
July 28, 2009 05:23:15 AM  
July 28, 2009 5:23:15  
July 28, 2009 05:23:15  
Tuesday, 28 July, 2009 5:23:15 AM  
Tuesday, 28 July, 2009 05:23:15 AM  
Tuesday, 28 July, 2009 5:23:15  
Tuesday, 28 July, 2009 05:23:15  
28 July, 2009 5:23:15 AM  
28 July, 2009 05:23:15 AM  
28 July, 2009 5:23:15  
28 July, 2009 05:23:15  
7/28/2009 5:23 AM  
7/28/2009 05:23 AM  
7/28/2009 5:23  
7/28/2009 05:23  
7/28/09 5:23 AM  
7/28/09 05:23 AM  
7/28/09 5:23  
7/28/09 05:23  
07/28/09 5:23 AM  
07/28/09 05:23 AM  
07/28/09 5:23  
07/28/09 05:23  
07/28/2009 5:23 AM  
07/28/2009 05:23 AM  
07/28/2009 5:23  
07/28/2009 05:23  
09/07/28 5:23 AM  
09/07/28 05:23 AM  
09/07/28 5:23  
09/07/28 05:23  
2009-07-28 5:23 AM  
2009-07-28 05:23 AM  
2009-07-28 5:23  
2009-07-28 05:23  
28-Jul-09 5:23 AM  
28-Jul-09 05:23 AM  
28-Jul-09 5:23  
28-Jul-09 05:23  
7/28/2009 5:23:15 AM  
7/28/2009 05:23:15 AM  
7/28/2009 5:23:15  
7/28/2009 05:23:15  
7/28/09 5:23:15 AM  
7/28/09 05:23:15 AM  
7/28/09 5:23:15  
7/28/09 05:23:15  
07/28/09 5:23:15 AM  
07/28/09 05:23:15 AM  
07/28/09 5:23:15  
07/28/09 05:23:15  
07/28/2009 5:23:15 AM  
07/28/2009 05:23:15 AM  
07/28/2009 5:23:15  
07/28/2009 05:23:15  
09/07/28 5:23:15 AM  
09/07/28 05:23:15 AM  
09/07/28 5:23:15  
09/07/28 05:23:15  
2009-07-28 5:23:15 AM  
2009-07-28 05:23:15 AM  
2009-07-28 5:23:15  
2009-07-28 05:23:15  
28-Jul-09 5:23:15 AM  
28-Jul-09 05:23:15 AM  
28-Jul-09 5:23:15  
28-Jul-09 05:23:15  
July 28  
July 28  
2009-07-28T05:23:15.0160000  
2009-07-28T05:23:15.0160000  
Tue, 28 Jul 2009 05:23:15 GMT  
Tue, 28 Jul 2009 05:23:15 GMT  
2009-07-28T05:23:15  
5:23 AM  
05:23 AM  
5:23  
05:23  
5:23:15 AM  
05:23:15 AM  
5:23:15  
05:23:15  
2009-07-28 05:23:15Z  
Tuesday, July 28, 2009 12:23:15 PM  
Tuesday, July 28, 2009 12:23:15 PM  
Tuesday, July 28, 2009 12:23:15  
Tuesday, July 28, 2009 12:23:15  
July 28, 2009 12:23:15 PM  
July 28, 2009 12:23:15 PM  
July 28, 2009 12:23:15  
July 28, 2009 12:23:15  
Tuesday, 28 July, 2009 12:23:15 PM  
Tuesday, 28 July, 2009 12:23:15 PM  
Tuesday, 28 July, 2009 12:23:15  
Tuesday, 28 July, 2009 12:23:15  
28 July, 2009 12:23:15 PM  
28 July, 2009 12:23:15 PM  
28 July, 2009 12:23:15  
28 July, 2009 12:23:15  
July, 2009  
July, 2009  
```  
  
 ]]></format>
        </remarks>
      </Docs>
    </Member>
    <Member MemberName="GetDateTimeFormats">
      <MemberSignature Language="C#" Value="public string[] GetDateTimeFormats (char format);" />
      <MemberSignature Language="ILAsm" Value=".method public hidebysig instance string[] GetDateTimeFormats(char format) cil managed" />
      <MemberSignature Language="DocId" Value="M:System.DateTime.GetDateTimeFormats(System.Char)" />
      <MemberType>Method</MemberType>
      <AssemblyInfo>
        <AssemblyName>System.Runtime</AssemblyName>
        <AssemblyVersion>4.0.0.0</AssemblyVersion>
        <AssemblyVersion>4.0.10.0</AssemblyVersion>
        <AssemblyVersion>4.0.20.0</AssemblyVersion>
        <AssemblyVersion>4.1.0.0</AssemblyVersion>
      </AssemblyInfo>
      <AssemblyInfo>
        <AssemblyName>mscorlib</AssemblyName>
        <AssemblyVersion>2.0.5.0</AssemblyVersion>
        <AssemblyVersion>4.0.0.0</AssemblyVersion>
      </AssemblyInfo>
      <AssemblyInfo>
        <AssemblyName>netstandard</AssemblyName>
        <AssemblyVersion>2.0.0.0</AssemblyVersion>
      </AssemblyInfo>
      <ReturnValue>
        <ReturnType>System.String[]</ReturnType>
      </ReturnValue>
      <Parameters>
        <Parameter Name="format" Type="System.Char" />
      </Parameters>
      <Docs>
        <param name="format">A standard date and time format string.</param>
        <summary>Converts the value of this instance to all the string representations supported by the specified standard date and time format specifier.</summary>
        <returns>A string array where each element is the representation of the value of this instance formatted with the <paramref name="format" /> standard date and time format specifier.</returns>
        <remarks>
          <format type="text/markdown"><![CDATA[  
  
## Remarks  
 The `format` parameter can be any of the standard date and time format specifiers. These include d, D, f, F, g, G, M (or m), O (or o), R (or r), s, t, T, u, U, and Y (or y). For more information, see [Standard Date and Time Format Strings](~/docs/standard/base-types/standard-date-and-time-format-strings.md).  
  
 Each element of the return value is formatted using information from the current culture. For more information about culture-specific formatting information for the current culture, see <xref:System.Globalization.CultureInfo.CurrentCulture%2A?displayProperty=fullName>.  
  
> [!IMPORTANT]
>  Because this method uses culture-sensitive data, you should not assume that multiple calls to the method will return identical data. The data returned by this method can change if the current culture changes, the user overrides individual cultural settings, or an update occurs to the system's cultural data.  
  
   
  
## Examples  
 The following example demonstrates the <xref:System.DateTime.GetDateTimeFormats%28System.Char%29> method. It displays the string representation of a date using the long date format specifier ("D") for the current culture.  
  
 [!code-csharp[DateTime.GetDateTimeFormats#3](~/samples/snippets/csharp/VS_Snippets_CLR/DateTime.GetDateTimeFormats/CS/class1.cs#3)]
 [!code-vb[DateTime.GetDateTimeFormats#3](~/samples/snippets/visualbasic/VS_Snippets_CLR/DateTime.GetDateTimeFormats/VB/class1.vb#3)]  
  
 ]]></format>
        </remarks>
        <exception cref="T:System.FormatException">
          <paramref name="format" /> is not a valid standard date and time format specifier character.</exception>
      </Docs>
    </Member>
    <Member MemberName="GetDateTimeFormats">
      <MemberSignature Language="C#" Value="public string[] GetDateTimeFormats (IFormatProvider provider);" />
      <MemberSignature Language="ILAsm" Value=".method public hidebysig instance string[] GetDateTimeFormats(class System.IFormatProvider provider) cil managed" />
      <MemberSignature Language="DocId" Value="M:System.DateTime.GetDateTimeFormats(System.IFormatProvider)" />
      <MemberType>Method</MemberType>
      <AssemblyInfo>
        <AssemblyName>System.Runtime</AssemblyName>
        <AssemblyVersion>4.0.0.0</AssemblyVersion>
        <AssemblyVersion>4.0.10.0</AssemblyVersion>
        <AssemblyVersion>4.0.20.0</AssemblyVersion>
        <AssemblyVersion>4.1.0.0</AssemblyVersion>
      </AssemblyInfo>
      <AssemblyInfo>
        <AssemblyName>mscorlib</AssemblyName>
        <AssemblyVersion>2.0.5.0</AssemblyVersion>
        <AssemblyVersion>4.0.0.0</AssemblyVersion>
      </AssemblyInfo>
      <AssemblyInfo>
        <AssemblyName>netstandard</AssemblyName>
        <AssemblyVersion>2.0.0.0</AssemblyVersion>
      </AssemblyInfo>
      <ReturnValue>
        <ReturnType>System.String[]</ReturnType>
      </ReturnValue>
      <Parameters>
        <Parameter Name="provider" Type="System.IFormatProvider" />
      </Parameters>
      <Docs>
        <param name="provider">An object that supplies culture-specific formatting information about this instance.</param>
        <summary>Converts the value of this instance to all the string representations supported by the standard date and time format specifiers and the specified culture-specific formatting information.</summary>
        <returns>A string array where each element is the representation of the value of this instance formatted with one of the standard date and time format specifiers.</returns>
        <remarks>
          <format type="text/markdown"><![CDATA[  
  
## Remarks  
 The string array returned by the <xref:System.DateTime.GetDateTimeFormats%28System.IFormatProvider%29?displayProperty=fullName> method is equivalent to combining the string arrays returned by separate calls to the <xref:System.DateTime.GetDateTimeFormats%28System.Char%2CSystem.IFormatProvider%29?displayProperty=fullName> method with the "d", "D", "f", "F", "g", "G", "m", "o", "r", "s", "t", "T", "u", "U", and "y" standard format strings. For more information about standard format specifiers, see [Standard Date and Time Format Strings](~/docs/standard/base-types/standard-date-and-time-format-strings.md).  
  
 Each element of the return value is formatted using culture-specific information supplied by `provider`.  
  
> [!IMPORTANT]
>  Because this method uses culture-sensitive data, you should not assume that multiple calls to the method will return identical data unless `provider` is a <xref:System.Globalization.CultureInfo> object that represents the invariant culture. The data returned by this method can change if the user overrides the individual cultural settings of `provider` or if an update occurs to the system's cultural data for `provider`.  
  
   
  
## Examples  
 The following example demonstrates the <xref:System.DateTime.GetDateTimeFormats%28System.IFormatProvider%29?displayProperty=fullName>method. It displays the string representation of a date using all possible standard date and time formats for the fr-FR culture.  
  
 [!code-cpp[DateTime.GetDateTimeFormats#2](~/samples/snippets/cpp/VS_Snippets_CLR/DateTime.GetDateTimeFormats/CPP/class1.cpp#2)]
 [!code-csharp[DateTime.GetDateTimeFormats#2](~/samples/snippets/csharp/VS_Snippets_CLR/DateTime.GetDateTimeFormats/CS/class1.cs#2)]
 [!code-vb[DateTime.GetDateTimeFormats#2](~/samples/snippets/visualbasic/VS_Snippets_CLR/DateTime.GetDateTimeFormats/VB/class1.vb#2)]  
  
 The example displays the following output:  
  
```  
28/07/2009  
28/07/09  
28.07.09  
28-07-09  
2009-07-28  
mardi 28 juillet 2009  
28 juil. 09  
28 juillet 2009  
mardi 28 juillet 2009 05:23  
mardi 28 juillet 2009 5:23  
mardi 28 juillet 2009 05.23  
mardi 28 juillet 2009 05 h 23  
28 juil. 09 05:23  
28 juil. 09 5:23  
28 juil. 09 05.23  
28 juil. 09 05 h 23  
28 juillet 2009 05:23  
28 juillet 2009 5:23  
28 juillet 2009 05.23  
28 juillet 2009 05 h 23  
mardi 28 juillet 2009 05:23:15  
mardi 28 juillet 2009 5:23:15  
mardi 28 juillet 2009 05.23  
mardi 28 juillet 2009 05 h 23  
28 juil. 09 05:23:15  
28 juil. 09 5:23:15  
28 juil. 09 05.23  
28 juil. 09 05 h 23  
28 juillet 2009 05:23:15  
28 juillet 2009 5:23:15  
28 juillet 2009 05.23  
28 juillet 2009 05 h 23  
28/07/2009 05:23  
28/07/2009 5:23  
28/07/2009 05.23  
28/07/2009 05 h 23  
28/07/09 05:23  
28/07/09 5:23  
28/07/09 05.23  
28/07/09 05 h 23  
28.07.09 05:23  
28.07.09 5:23  
28.07.09 05.23  
28.07.09 05 h 23  
28-07-09 05:23  
28-07-09 5:23  
28-07-09 05.23  
28-07-09 05 h 23  
2009-07-28 05:23  
2009-07-28 5:23  
2009-07-28 05.23  
2009-07-28 05 h 23  
28/07/2009 05:23:15  
28/07/2009 5:23:15  
28/07/2009 05.23  
28/07/2009 05 h 23  
28/07/09 05:23:15  
28/07/09 5:23:15  
28/07/09 05.23  
28/07/09 05 h 23  
28.07.09 05:23:15  
28.07.09 5:23:15  
28.07.09 05.23  
28.07.09 05 h 23  
28-07-09 05:23:15  
28-07-09 5:23:15  
28-07-09 05.23  
28-07-09 05 h 23  
2009-07-28 05:23:15  
2009-07-28 5:23:15  
2009-07-28 05.23  
2009-07-28 05 h 23  
28 juillet  
28 juillet  
2009-07-28T05:23:15.0160000  
2009-07-28T05:23:15.0160000  
Tue, 28 Jul 2009 05:23:15 GMT  
Tue, 28 Jul 2009 05:23:15 GMT  
2009-07-28T05:23:15  
05:23  
5:23  
05.23  
05 h 23  
05:23:15  
5:23:15  
05.23  
05 h 23  
2009-07-28 05:23:15Z  
mardi 28 juillet 2009 12:23:15  
mardi 28 juillet 2009 12:23:15  
mardi 28 juillet 2009 12.23  
mardi 28 juillet 2009 12 h 23  
28 juil. 09 12:23:15  
28 juil. 09 12:23:15  
28 juil. 09 12.23  
28 juil. 09 12 h 23  
28 juillet 2009 12:23:15  
28 juillet 2009 12:23:15  
28 juillet 2009 12.23  
28 juillet 2009 12 h 23  
juillet 2009  
juillet 2009  
```  
  
 ]]></format>
        </remarks>
      </Docs>
    </Member>
    <Member MemberName="GetDateTimeFormats">
      <MemberSignature Language="C#" Value="public string[] GetDateTimeFormats (char format, IFormatProvider provider);" />
      <MemberSignature Language="ILAsm" Value=".method public hidebysig instance string[] GetDateTimeFormats(char format, class System.IFormatProvider provider) cil managed" />
      <MemberSignature Language="DocId" Value="M:System.DateTime.GetDateTimeFormats(System.Char,System.IFormatProvider)" />
      <MemberType>Method</MemberType>
      <AssemblyInfo>
        <AssemblyName>System.Runtime</AssemblyName>
        <AssemblyVersion>4.0.0.0</AssemblyVersion>
        <AssemblyVersion>4.0.10.0</AssemblyVersion>
        <AssemblyVersion>4.0.20.0</AssemblyVersion>
        <AssemblyVersion>4.1.0.0</AssemblyVersion>
      </AssemblyInfo>
      <AssemblyInfo>
        <AssemblyName>mscorlib</AssemblyName>
        <AssemblyVersion>2.0.5.0</AssemblyVersion>
        <AssemblyVersion>4.0.0.0</AssemblyVersion>
      </AssemblyInfo>
      <AssemblyInfo>
        <AssemblyName>netstandard</AssemblyName>
        <AssemblyVersion>2.0.0.0</AssemblyVersion>
      </AssemblyInfo>
      <ReturnValue>
        <ReturnType>System.String[]</ReturnType>
      </ReturnValue>
      <Parameters>
        <Parameter Name="format" Type="System.Char" />
        <Parameter Name="provider" Type="System.IFormatProvider" />
      </Parameters>
      <Docs>
        <param name="format">A date and time format string.</param>
        <param name="provider">An object that supplies culture-specific formatting information about this instance.</param>
        <summary>Converts the value of this instance to all the string representations supported by the specified standard date and time format specifier and culture-specific formatting information.</summary>
        <returns>A string array where each element is the representation of the value of this instance formatted with one of the standard date and time format specifiers.</returns>
        <remarks>
          <format type="text/markdown"><![CDATA[  
  
## Remarks  
 The format parameter can be any of the standard date and time format specifiers. These include d, D, f, F, g, G, M (or m), O (or o), R (or r), s, t, T, u, U, and Y (or y). For more information, see [Standard Date and Time Format Strings](~/docs/standard/base-types/standard-date-and-time-format-strings.md).  
  
 Each element of the return value is formatted using culture-specific information supplied by `provider`.  
  
> [!IMPORTANT]
>  Because this method uses culture-sensitive data, you should not assume that multiple calls to the method will return identical data unless `provider` is a <xref:System.Globalization.CultureInfo> object that represents the invariant culture. The data returned by this method can change if the user overrides the individual cultural settings of `provider` or if an update occurs to the system's cultural data for `provider`.  
  
   
  
## Examples  
 The following example demonstrates the <xref:System.DateTime.GetDateTimeFormats%28System.Char%2CSystem.IFormatProvider%29> method. It displays the string representations of a date using the short date format specifier ("d") for the fr-FR culture.  
  
 [!code-csharp[DateTime.GetDateTimeFormats#4](~/samples/snippets/csharp/VS_Snippets_CLR/DateTime.GetDateTimeFormats/CS/class1.cs#4)]
 [!code-vb[DateTime.GetDateTimeFormats#4](~/samples/snippets/visualbasic/VS_Snippets_CLR/DateTime.GetDateTimeFormats/VB/class1.vb#4)]  
  
 ]]></format>
        </remarks>
        <exception cref="T:System.FormatException">
          <paramref name="format" /> is not a valid standard date and time format specifier character.</exception>
      </Docs>
    </Member>
    <Member MemberName="GetHashCode">
      <MemberSignature Language="C#" Value="public override int GetHashCode ();" />
      <MemberSignature Language="ILAsm" Value=".method public hidebysig virtual instance int32 GetHashCode() cil managed" />
      <MemberSignature Language="DocId" Value="M:System.DateTime.GetHashCode" />
      <MemberType>Method</MemberType>
      <AssemblyInfo>
        <AssemblyName>System.Runtime</AssemblyName>
        <AssemblyVersion>4.0.0.0</AssemblyVersion>
        <AssemblyVersion>4.0.10.0</AssemblyVersion>
        <AssemblyVersion>4.0.20.0</AssemblyVersion>
        <AssemblyVersion>4.1.0.0</AssemblyVersion>
      </AssemblyInfo>
      <AssemblyInfo>
        <AssemblyName>mscorlib</AssemblyName>
        <AssemblyVersion>2.0.5.0</AssemblyVersion>
        <AssemblyVersion>4.0.0.0</AssemblyVersion>
      </AssemblyInfo>
      <AssemblyInfo>
        <AssemblyName>netstandard</AssemblyName>
        <AssemblyVersion>2.0.0.0</AssemblyVersion>
      </AssemblyInfo>
      <ReturnValue>
        <ReturnType>System.Int32</ReturnType>
      </ReturnValue>
      <Parameters />
      <Docs>
        <summary>Returns the hash code for this instance.</summary>
        <returns>A 32-bit signed integer hash code.</returns>
        <remarks>To be added.</remarks>
      </Docs>
    </Member>
    <Member MemberName="GetTypeCode">
      <MemberSignature Language="C#" Value="public TypeCode GetTypeCode ();" />
      <MemberSignature Language="ILAsm" Value=".method public hidebysig newslot virtual instance valuetype System.TypeCode GetTypeCode() cil managed" />
      <MemberSignature Language="DocId" Value="M:System.DateTime.GetTypeCode" />
      <MemberType>Method</MemberType>
      <AssemblyInfo>
        <AssemblyName>mscorlib</AssemblyName>
        <AssemblyVersion>2.0.5.0</AssemblyVersion>
        <AssemblyVersion>4.0.0.0</AssemblyVersion>
      </AssemblyInfo>
      <AssemblyInfo>
        <AssemblyName>netstandard</AssemblyName>
        <AssemblyVersion>2.0.0.0</AssemblyVersion>
      </AssemblyInfo>
      <ReturnValue>
        <ReturnType>System.TypeCode</ReturnType>
      </ReturnValue>
      <Parameters />
      <Docs>
        <summary>Returns the <see cref="T:System.TypeCode" /> for value type <see cref="T:System.DateTime" />.</summary>
        <returns>The enumerated constant, <see cref="F:System.TypeCode.DateTime" />.</returns>
        <remarks>To be added.</remarks>
      </Docs>
    </Member>
    <Member MemberName="Hour">
      <MemberSignature Language="C#" Value="public int Hour { get; }" />
      <MemberSignature Language="ILAsm" Value=".property instance int32 Hour" />
      <MemberSignature Language="DocId" Value="P:System.DateTime.Hour" />
      <MemberType>Property</MemberType>
      <AssemblyInfo>
        <AssemblyName>System.Runtime</AssemblyName>
        <AssemblyVersion>4.0.0.0</AssemblyVersion>
        <AssemblyVersion>4.0.10.0</AssemblyVersion>
        <AssemblyVersion>4.0.20.0</AssemblyVersion>
        <AssemblyVersion>4.1.0.0</AssemblyVersion>
      </AssemblyInfo>
      <AssemblyInfo>
        <AssemblyName>mscorlib</AssemblyName>
        <AssemblyVersion>2.0.5.0</AssemblyVersion>
        <AssemblyVersion>4.0.0.0</AssemblyVersion>
      </AssemblyInfo>
      <AssemblyInfo>
        <AssemblyName>netstandard</AssemblyName>
        <AssemblyVersion>2.0.0.0</AssemblyVersion>
      </AssemblyInfo>
      <ReturnValue>
        <ReturnType>System.Int32</ReturnType>
      </ReturnValue>
      <Docs>
        <summary>Gets the hour component of the date represented by this instance.</summary>
        <value>The hour component, expressed as a value between 0 and 23.</value>
        <remarks>
          <format type="text/markdown"><![CDATA[  
  
## Remarks  
 The value of the <xref:System.DateTime.Hour%2A> property is always expressed using a 24-hour clock. To retrieve a string that represents the hour of a date and time using a 12-hour clock, call the <xref:System.DateTime.ToString%28System.String%29?displayProperty=fullName> or <xref:System.DateTime.ToString%28System.String%2CSystem.IFormatProvider%29?displayProperty=fullName> method with the "h" custom format specifier. For example:  
  
 [!code-csharp[System.DateTime.Hour#1](~/samples/snippets/csharp/VS_Snippets_CLR_System/system.DateTime.Hour/cs/Hour1.cs#1)]
 [!code-vb[System.DateTime.Hour#1](~/samples/snippets/visualbasic/VS_Snippets_CLR_System/system.DateTime.Hour/vb/Hour1.vb#1)]  
  
   
  
## Examples  
 The following example demonstrates the <xref:System.DateTime.Hour%2A> property.  
  
 [!code-cpp[System.DateTime.Minute etc#1](~/samples/snippets/cpp/VS_Snippets_CLR_System/system.DateTime.Minute etc/CPP/class1.cpp#1)]
 [!code-csharp[System.DateTime.Minute etc#1](~/samples/snippets/csharp/VS_Snippets_CLR_System/system.DateTime.Minute etc/CS/class1.cs#1)]
 [!code-vb[System.DateTime.Minute etc#1](~/samples/snippets/visualbasic/VS_Snippets_CLR_System/system.DateTime.Minute etc/VB/class1.vb#1)]  
  
 ]]></format>
        </remarks>
      </Docs>
    </Member>
    <Member MemberName="IsDaylightSavingTime">
      <MemberSignature Language="C#" Value="public bool IsDaylightSavingTime ();" />
      <MemberSignature Language="ILAsm" Value=".method public hidebysig instance bool IsDaylightSavingTime() cil managed" />
      <MemberSignature Language="DocId" Value="M:System.DateTime.IsDaylightSavingTime" />
      <MemberType>Method</MemberType>
      <AssemblyInfo>
        <AssemblyName>System.Runtime</AssemblyName>
        <AssemblyVersion>4.0.0.0</AssemblyVersion>
        <AssemblyVersion>4.0.10.0</AssemblyVersion>
        <AssemblyVersion>4.0.20.0</AssemblyVersion>
        <AssemblyVersion>4.1.0.0</AssemblyVersion>
      </AssemblyInfo>
      <AssemblyInfo>
        <AssemblyName>mscorlib</AssemblyName>
        <AssemblyVersion>2.0.5.0</AssemblyVersion>
        <AssemblyVersion>4.0.0.0</AssemblyVersion>
      </AssemblyInfo>
      <AssemblyInfo>
        <AssemblyName>netstandard</AssemblyName>
        <AssemblyVersion>2.0.0.0</AssemblyVersion>
      </AssemblyInfo>
      <ReturnValue>
        <ReturnType>System.Boolean</ReturnType>
      </ReturnValue>
      <Parameters />
      <Docs>
        <summary>Indicates whether this instance of <see cref="T:System.DateTime" /> is within the daylight saving time range for the current time zone.</summary>
        <returns>
          <see langword="true" /> if the value of the <see cref="P:System.DateTime.Kind" /> property is <see cref="F:System.DateTimeKind.Local" /> or <see cref="F:System.DateTimeKind.Unspecified" /> and the value of this instance of <see cref="T:System.DateTime" /> is within the daylight saving time range for the local time zone; <see langword="false" /> if <see cref="P:System.DateTime.Kind" /> is <see cref="F:System.DateTimeKind.Utc" />.</returns>
        <remarks>
          <format type="text/markdown"><![CDATA[  
  
## Remarks  
 This method determines whether the current <xref:System.DateTime> value falls within the daylight saving time range of the local time zone, which is returned by the <xref:System.TimeZoneInfo.Local%2A?displayProperty=fullName> property. You can determine whether a time zone supports daylight saving time by retrieving the value of its <xref:System.TimeZoneInfo.SupportsDaylightSavingTime%2A?displayProperty=fullName> property. For time zones that observe daylight saving time, you can determine when the transition to and from daylight saving time occurs by retrieving the <xref:System.TimeZoneInfo.AdjustmentRule?displayProperty=fullName> array returned by the time zone's <xref:System.TimeZoneInfo.GetAdjustmentRules%2A?displayProperty=fullName> property.  
  
 If the current <xref:System.DateTime> value represents either an ambiguous or an invalid time in the local time zone, the method returns `false`.  
  
 On [!INCLUDE[winxp](~/includes/winxp-md.md)] systems, the <xref:System.DateTime.IsDaylightSavingTime%2A> method recognizes only the current adjustment rule when determining whether the current instance is a daylight saving time. As a result, the method may not accurately report whether the current instance is a daylight saving time for periods before the current adjustment rule came into effect.  
  
 ]]></format>
        </remarks>
      </Docs>
    </Member>
    <Member MemberName="IsLeapYear">
      <MemberSignature Language="C#" Value="public static bool IsLeapYear (int year);" />
      <MemberSignature Language="ILAsm" Value=".method public static hidebysig bool IsLeapYear(int32 year) cil managed" />
      <MemberSignature Language="DocId" Value="M:System.DateTime.IsLeapYear(System.Int32)" />
      <MemberType>Method</MemberType>
      <AssemblyInfo>
        <AssemblyName>System.Runtime</AssemblyName>
        <AssemblyVersion>4.0.0.0</AssemblyVersion>
        <AssemblyVersion>4.0.10.0</AssemblyVersion>
        <AssemblyVersion>4.0.20.0</AssemblyVersion>
        <AssemblyVersion>4.1.0.0</AssemblyVersion>
      </AssemblyInfo>
      <AssemblyInfo>
        <AssemblyName>mscorlib</AssemblyName>
        <AssemblyVersion>2.0.5.0</AssemblyVersion>
        <AssemblyVersion>4.0.0.0</AssemblyVersion>
      </AssemblyInfo>
      <AssemblyInfo>
        <AssemblyName>netstandard</AssemblyName>
        <AssemblyVersion>2.0.0.0</AssemblyVersion>
      </AssemblyInfo>
      <ReturnValue>
        <ReturnType>System.Boolean</ReturnType>
      </ReturnValue>
      <Parameters>
        <Parameter Name="year" Type="System.Int32" />
      </Parameters>
      <Docs>
        <param name="year">A 4-digit year.</param>
        <summary>Returns an indication whether the specified year is a leap year.</summary>
        <returns>
          <see langword="true" /> if <paramref name="year" /> is a leap year; otherwise, <see langword="false" />.</returns>
        <remarks>
          <format type="text/markdown"><![CDATA[  
  
## Remarks  
 `year` is specified as a 4-digit base 10 number; for example, 1996.  
  
 `year` is always interpreted as a year in the Gregorian calendar. To determine whether a particular year was a leap year in some other calendar, call that calendar object's `IsLeapYear` method.  
  
   
  
## Examples  
 The following example uses the <xref:System.DateTime.IsLeapYear%2A> method to determine which years between 1994 and 2014 are leap years. The example also illustrates the result when the <xref:System.DateTime.AddYears%2A> method is used to add a year to a leap day.  
  
 [!code-csharp[System.DateTime.IsLeapYear#1](~/samples/snippets/csharp/VS_Snippets_CLR_System/system.DateTime.IsLeapYear/cs/IsLeapYear1.cs#1)]
 [!code-vb[System.DateTime.IsLeapYear#1](~/samples/snippets/visualbasic/VS_Snippets_CLR_System/system.DateTime.IsLeapYear/vb/IsLeapYear1.vb#1)]  
  
 ]]></format>
        </remarks>
        <exception cref="T:System.ArgumentOutOfRangeException">
          <paramref name="year" /> is less than 1 or greater than 9999.</exception>
      </Docs>
    </Member>
    <Member MemberName="Kind">
      <MemberSignature Language="C#" Value="public DateTimeKind Kind { get; }" />
      <MemberSignature Language="ILAsm" Value=".property instance valuetype System.DateTimeKind Kind" />
      <MemberSignature Language="DocId" Value="P:System.DateTime.Kind" />
      <MemberType>Property</MemberType>
      <AssemblyInfo>
        <AssemblyName>System.Runtime</AssemblyName>
        <AssemblyVersion>4.0.0.0</AssemblyVersion>
        <AssemblyVersion>4.0.10.0</AssemblyVersion>
        <AssemblyVersion>4.0.20.0</AssemblyVersion>
        <AssemblyVersion>4.1.0.0</AssemblyVersion>
      </AssemblyInfo>
      <AssemblyInfo>
        <AssemblyName>mscorlib</AssemblyName>
        <AssemblyVersion>2.0.5.0</AssemblyVersion>
        <AssemblyVersion>4.0.0.0</AssemblyVersion>
      </AssemblyInfo>
      <AssemblyInfo>
        <AssemblyName>netstandard</AssemblyName>
        <AssemblyVersion>2.0.0.0</AssemblyVersion>
      </AssemblyInfo>
      <ReturnValue>
        <ReturnType>System.DateTimeKind</ReturnType>
      </ReturnValue>
      <Docs>
        <summary>Gets a value that indicates whether the time represented by this instance is based on local time, Coordinated Universal Time (UTC), or neither.</summary>
        <value>One of the enumeration values that indicates what the current time represents. The default is <see cref="F:System.DateTimeKind.Unspecified" />.</value>
        <remarks>
          <format type="text/markdown"><![CDATA[  
  
## Remarks  
 You can explicitly set the <xref:System.DateTime.Kind%2A> property of a new <xref:System.DateTime> value to a particular <xref:System.DateTimeKind> value by calling the <xref:System.DateTime.SpecifyKind%2A> method.  
  
 The <xref:System.DateTime.Kind%2A> property allows a <xref:System.DateTime> value to clearly reflect either Coordinated Universal Time (UTC) or the local time. In contrast, the <xref:System.DateTimeOffset> structure can unambiguously reflect any time in any time zone as a single point in time.  
  
   
  
## Examples  
 The following example uses the <xref:System.DateTime.SpecifyKind%2A> method to demonstrate how the <xref:System.DateTime.Kind%2A> property influences the <xref:System.DateTime.ToLocalTime%2A> and <xref:System.DateTime.ToUniversalTime%2A> conversion methods.  
  
 [!code-csharp[DateTime.Kind_Suite#1](~/samples/snippets/csharp/VS_Snippets_CLR/DateTime.Kind_Suite/cs/ks.cs#1)]
 [!code-vb[DateTime.Kind_Suite#1](~/samples/snippets/visualbasic/VS_Snippets_CLR/DateTime.Kind_Suite/vb/ks.vb#1)]  
  
 ]]></format>
        </remarks>
      </Docs>
    </Member>
    <Member MemberName="MaxValue">
      <MemberSignature Language="C#" Value="public static readonly DateTime MaxValue;" />
      <MemberSignature Language="ILAsm" Value=".field public static initonly valuetype System.DateTime MaxValue" />
      <MemberSignature Language="DocId" Value="F:System.DateTime.MaxValue" />
      <MemberType>Field</MemberType>
      <AssemblyInfo>
        <AssemblyName>System.Runtime</AssemblyName>
        <AssemblyVersion>4.0.0.0</AssemblyVersion>
        <AssemblyVersion>4.0.10.0</AssemblyVersion>
        <AssemblyVersion>4.0.20.0</AssemblyVersion>
        <AssemblyVersion>4.1.0.0</AssemblyVersion>
      </AssemblyInfo>
      <AssemblyInfo>
        <AssemblyName>mscorlib</AssemblyName>
        <AssemblyVersion>2.0.5.0</AssemblyVersion>
        <AssemblyVersion>4.0.0.0</AssemblyVersion>
      </AssemblyInfo>
      <AssemblyInfo>
        <AssemblyName>netstandard</AssemblyName>
        <AssemblyVersion>2.0.0.0</AssemblyVersion>
      </AssemblyInfo>
      <ReturnValue>
        <ReturnType>System.DateTime</ReturnType>
      </ReturnValue>
      <Docs>
        <summary>Represents the largest possible value of <see cref="T:System.DateTime" />. This field is read-only.</summary>
        <remarks>
          <format type="text/markdown"><![CDATA[  
  
## Remarks  
 The value of this constant is equivalent to 23:59:59.9999999 UTC, December 31, 9999 in the Gregorian calendar, exactly one 100-nanosecond tick before 00:00:00 UTC, January 1, 10000.  
  
 Some calendars, such as the <xref:System.Globalization.UmAlQuraCalendar>, support an upper date range that is earlier than <xref:System.DateTime.MaxValue>. In these cases, trying to access <xref:System.DateTime.MaxValue> in variable assignments or formatting and parsing operations can throw an <xref:System.ArgumentOutOfRangeException>. Rather than retrieving the value of <xref:System.DateTime.MaxValue?displayProperty=fullName>, you can retrieve the value of the specified culture's latest valid date value from the `System.Globalization.CultureInfo.DateTimeFormat.Calendar.MaxSupportedDateTime` property.  
  
   
  
## Examples  
 The following example instantiates a <xref:System.DateTime> object by passing its constructor an <xref:System.Int64> value that represents a number of ticks. Before invoking the constructor, the example ensures that this value is greater than or equal to `DateTime.MinValue.Ticks` and less than or equal to `DateTime.MaxValue.Ticks`. If not, it throws an <xref:System.ArgumentOutOfRangeException>.  
  
 [!code-csharp[System.DateTime.MinValue#2](~/samples/snippets/csharp/VS_Snippets_CLR_System/system.DateTime.MinValue/cs/MinValue.cs#2)]
 [!code-vb[System.DateTime.MinValue#2](~/samples/snippets/visualbasic/VS_Snippets_CLR_System/system.DateTime.MinValue/vb/MinValue.vb#2)]  
  
 ]]></format>
        </remarks>
      </Docs>
    </Member>
    <Member MemberName="Millisecond">
      <MemberSignature Language="C#" Value="public int Millisecond { get; }" />
      <MemberSignature Language="ILAsm" Value=".property instance int32 Millisecond" />
      <MemberSignature Language="DocId" Value="P:System.DateTime.Millisecond" />
      <MemberType>Property</MemberType>
      <AssemblyInfo>
        <AssemblyName>System.Runtime</AssemblyName>
        <AssemblyVersion>4.0.0.0</AssemblyVersion>
        <AssemblyVersion>4.0.10.0</AssemblyVersion>
        <AssemblyVersion>4.0.20.0</AssemblyVersion>
        <AssemblyVersion>4.1.0.0</AssemblyVersion>
      </AssemblyInfo>
      <AssemblyInfo>
        <AssemblyName>mscorlib</AssemblyName>
        <AssemblyVersion>2.0.5.0</AssemblyVersion>
        <AssemblyVersion>4.0.0.0</AssemblyVersion>
      </AssemblyInfo>
      <AssemblyInfo>
        <AssemblyName>netstandard</AssemblyName>
        <AssemblyVersion>2.0.0.0</AssemblyVersion>
      </AssemblyInfo>
      <ReturnValue>
        <ReturnType>System.Int32</ReturnType>
      </ReturnValue>
      <Docs>
        <summary>Gets the milliseconds component of the date represented by this instance.</summary>
        <value>The milliseconds component, expressed as a value between 0 and 999.</value>
        <remarks>
          <format type="text/markdown"><![CDATA[  
  
## Remarks  
 You can display the string representation of the <xref:System.DateTime.Millisecond%2A> property by using the "fff" format specifier. For example, the following code displays a string that contains the number of milliseconds in a date and time to the console.  
  
 [!code-csharp[System.DateTime.Millisecond#1](~/samples/snippets/csharp/VS_Snippets_CLR_System/system.DateTime.Millisecond/cs/Millisecond.cs#1)]
 [!code-vb[System.DateTime.Millisecond#1](~/samples/snippets/visualbasic/VS_Snippets_CLR_System/system.DateTime.Millisecond/vb/Millisecond.vb#1)]  
  
 You can also display the millisecond component together with the other components of a date and time value by using the "o" standard format specifier. For example:  
  
 [!code-csharp[System.DateTime.Millisecond#2](~/samples/snippets/csharp/VS_Snippets_CLR_System/system.DateTime.Millisecond/cs/Millisecond.cs#2)]
 [!code-vb[System.DateTime.Millisecond#2](~/samples/snippets/visualbasic/VS_Snippets_CLR_System/system.DateTime.Millisecond/vb/Millisecond.vb#2)]  
  
 However, the "o" format specifier is intended less for displaying than for round-tripping or storing a <xref:System.DateTime> value. You can also display milliseconds together with other date and time components by using a custom format string, as the following example shows.  
  
 [!code-csharp[System.DateTime.Millisecond#3](~/samples/snippets/csharp/VS_Snippets_CLR_System/system.DateTime.Millisecond/cs/Millisecond.cs#3)]
 [!code-vb[System.DateTime.Millisecond#3](~/samples/snippets/visualbasic/VS_Snippets_CLR_System/system.DateTime.Millisecond/vb/Millisecond.vb#3)]  
  
   
  
## Examples  
 The following example demonstrates the <xref:System.DateTime.Millisecond%2A> property.  
  
 [!code-cpp[System.DateTime.Minute etc#1](~/samples/snippets/cpp/VS_Snippets_CLR_System/system.DateTime.Minute etc/CPP/class1.cpp#1)]
 [!code-csharp[System.DateTime.Minute etc#1](~/samples/snippets/csharp/VS_Snippets_CLR_System/system.DateTime.Minute etc/CS/class1.cs#1)]
 [!code-vb[System.DateTime.Minute etc#1](~/samples/snippets/visualbasic/VS_Snippets_CLR_System/system.DateTime.Minute etc/VB/class1.vb#1)]  
  
 ]]></format>
        </remarks>
      </Docs>
    </Member>
    <Member MemberName="Minute">
      <MemberSignature Language="C#" Value="public int Minute { get; }" />
      <MemberSignature Language="ILAsm" Value=".property instance int32 Minute" />
      <MemberSignature Language="DocId" Value="P:System.DateTime.Minute" />
      <MemberType>Property</MemberType>
      <AssemblyInfo>
        <AssemblyName>System.Runtime</AssemblyName>
        <AssemblyVersion>4.0.0.0</AssemblyVersion>
        <AssemblyVersion>4.0.10.0</AssemblyVersion>
        <AssemblyVersion>4.0.20.0</AssemblyVersion>
        <AssemblyVersion>4.1.0.0</AssemblyVersion>
      </AssemblyInfo>
      <AssemblyInfo>
        <AssemblyName>mscorlib</AssemblyName>
        <AssemblyVersion>2.0.5.0</AssemblyVersion>
        <AssemblyVersion>4.0.0.0</AssemblyVersion>
      </AssemblyInfo>
      <AssemblyInfo>
        <AssemblyName>netstandard</AssemblyName>
        <AssemblyVersion>2.0.0.0</AssemblyVersion>
      </AssemblyInfo>
      <ReturnValue>
        <ReturnType>System.Int32</ReturnType>
      </ReturnValue>
      <Docs>
        <summary>Gets the minute component of the date represented by this instance.</summary>
        <value>The minute component, expressed as a value between 0 and 59.</value>
        <remarks>
          <format type="text/markdown"><![CDATA[  
  
## Examples  
 The following example demonstrates the <xref:System.DateTime.Minute%2A> property.  
  
 [!code-cpp[System.DateTime.Minute etc#1](~/samples/snippets/cpp/VS_Snippets_CLR_System/system.DateTime.Minute etc/CPP/class1.cpp#1)]
 [!code-csharp[System.DateTime.Minute etc#1](~/samples/snippets/csharp/VS_Snippets_CLR_System/system.DateTime.Minute etc/CS/class1.cs#1)]
 [!code-vb[System.DateTime.Minute etc#1](~/samples/snippets/visualbasic/VS_Snippets_CLR_System/system.DateTime.Minute etc/VB/class1.vb#1)]  
  
 ]]></format>
        </remarks>
      </Docs>
    </Member>
    <Member MemberName="MinValue">
      <MemberSignature Language="C#" Value="public static readonly DateTime MinValue;" />
      <MemberSignature Language="ILAsm" Value=".field public static initonly valuetype System.DateTime MinValue" />
      <MemberSignature Language="DocId" Value="F:System.DateTime.MinValue" />
      <MemberType>Field</MemberType>
      <AssemblyInfo>
        <AssemblyName>System.Runtime</AssemblyName>
        <AssemblyVersion>4.0.0.0</AssemblyVersion>
        <AssemblyVersion>4.0.10.0</AssemblyVersion>
        <AssemblyVersion>4.0.20.0</AssemblyVersion>
        <AssemblyVersion>4.1.0.0</AssemblyVersion>
      </AssemblyInfo>
      <AssemblyInfo>
        <AssemblyName>mscorlib</AssemblyName>
        <AssemblyVersion>2.0.5.0</AssemblyVersion>
        <AssemblyVersion>4.0.0.0</AssemblyVersion>
      </AssemblyInfo>
      <AssemblyInfo>
        <AssemblyName>netstandard</AssemblyName>
        <AssemblyVersion>2.0.0.0</AssemblyVersion>
      </AssemblyInfo>
      <ReturnValue>
        <ReturnType>System.DateTime</ReturnType>
      </ReturnValue>
      <Docs>
        <summary>Represents the smallest possible value of <see cref="T:System.DateTime" />. This field is read-only.</summary>
        <remarks>
          <format type="text/markdown"><![CDATA[  
  
## Remarks  
 The value of this constant is equivalent to 00:00:00.0000000 UTC, January 1, 0001, in the Gregorian calendar.  
  
 <xref:System.DateTime.MinValue> defines the date and time that is assigned to an uninitialized <xref:System.DateTime> variable. The following example illustrates this.  
  
 [!code-csharp[System.DateTime.MinValue#1](~/samples/snippets/csharp/VS_Snippets_CLR_System/system.DateTime.MinValue/cs/MinValue.cs#1)]
 [!code-vb[System.DateTime.MinValue#1](~/samples/snippets/visualbasic/VS_Snippets_CLR_System/system.DateTime.MinValue/vb/MinValue.vb#1)]  
  
 The <xref:System.DateTime.MinValue> and <xref:System.DateTime.MaxValue> properties can be used to ensure that a value lies within the supported range before passing it to a <xref:System.DateTime> constructor. The code in the Example section illustrates this usage.  
  
   
  
## Examples  
 The following example instantiates a <xref:System.DateTime> object by passing its constructor an <xref:System.Int64> value that represents a number of ticks. Before invoking the constructor, the example ensures that this value is greater than or equal to `DateTime.MinValue.Ticks` and less than or equal to `DateTime.MaxValue.Ticks`. If not, it throws an <xref:System.ArgumentOutOfRangeException>.  
  
 [!code-csharp[System.DateTime.MinValue#2](~/samples/snippets/csharp/VS_Snippets_CLR_System/system.DateTime.MinValue/cs/MinValue.cs#2)]
 [!code-vb[System.DateTime.MinValue#2](~/samples/snippets/visualbasic/VS_Snippets_CLR_System/system.DateTime.MinValue/vb/MinValue.vb#2)]  
  
 ]]></format>
        </remarks>
      </Docs>
    </Member>
    <Member MemberName="Month">
      <MemberSignature Language="C#" Value="public int Month { get; }" />
      <MemberSignature Language="ILAsm" Value=".property instance int32 Month" />
      <MemberSignature Language="DocId" Value="P:System.DateTime.Month" />
      <MemberType>Property</MemberType>
      <AssemblyInfo>
        <AssemblyName>System.Runtime</AssemblyName>
        <AssemblyVersion>4.0.0.0</AssemblyVersion>
        <AssemblyVersion>4.0.10.0</AssemblyVersion>
        <AssemblyVersion>4.0.20.0</AssemblyVersion>
        <AssemblyVersion>4.1.0.0</AssemblyVersion>
      </AssemblyInfo>
      <AssemblyInfo>
        <AssemblyName>mscorlib</AssemblyName>
        <AssemblyVersion>2.0.5.0</AssemblyVersion>
        <AssemblyVersion>4.0.0.0</AssemblyVersion>
      </AssemblyInfo>
      <AssemblyInfo>
        <AssemblyName>netstandard</AssemblyName>
        <AssemblyVersion>2.0.0.0</AssemblyVersion>
      </AssemblyInfo>
      <ReturnValue>
        <ReturnType>System.Int32</ReturnType>
      </ReturnValue>
      <Docs>
        <summary>Gets the month component of the date represented by this instance.</summary>
        <value>The month component, expressed as a value between 1 and 12.</value>
        <remarks>
          <format type="text/markdown"><![CDATA[  
  
## Examples  
 The following example demonstrates the <xref:System.DateTime.Month%2A> property.  
  
 [!code-cpp[System.DateTime.Minute etc#1](~/samples/snippets/cpp/VS_Snippets_CLR_System/system.DateTime.Minute etc/CPP/class1.cpp#1)]
 [!code-csharp[System.DateTime.Minute etc#1](~/samples/snippets/csharp/VS_Snippets_CLR_System/system.DateTime.Minute etc/CS/class1.cs#1)]
 [!code-vb[System.DateTime.Minute etc#1](~/samples/snippets/visualbasic/VS_Snippets_CLR_System/system.DateTime.Minute etc/VB/class1.vb#1)]  
  
 ]]></format>
        </remarks>
      </Docs>
    </Member>
    <Member MemberName="Now">
      <MemberSignature Language="C#" Value="public static DateTime Now { get; }" />
      <MemberSignature Language="ILAsm" Value=".property valuetype System.DateTime Now" />
      <MemberSignature Language="DocId" Value="P:System.DateTime.Now" />
      <MemberType>Property</MemberType>
      <AssemblyInfo>
        <AssemblyName>System.Runtime</AssemblyName>
        <AssemblyVersion>4.0.0.0</AssemblyVersion>
        <AssemblyVersion>4.0.10.0</AssemblyVersion>
        <AssemblyVersion>4.0.20.0</AssemblyVersion>
        <AssemblyVersion>4.1.0.0</AssemblyVersion>
      </AssemblyInfo>
      <AssemblyInfo>
        <AssemblyName>mscorlib</AssemblyName>
        <AssemblyVersion>2.0.5.0</AssemblyVersion>
        <AssemblyVersion>4.0.0.0</AssemblyVersion>
      </AssemblyInfo>
      <AssemblyInfo>
        <AssemblyName>netstandard</AssemblyName>
        <AssemblyVersion>2.0.0.0</AssemblyVersion>
      </AssemblyInfo>
      <ReturnValue>
        <ReturnType>System.DateTime</ReturnType>
      </ReturnValue>
      <Docs>
        <summary>Gets a <see cref="T:System.DateTime" /> object that is set to the current date and time on this computer, expressed as the local time.</summary>
        <value>An object whose value is the current local date and time.</value>
        <remarks>
          <format type="text/markdown"><![CDATA[  
  
## Remarks  
 The <xref:System.DateTime.Now%2A> property returns a <xref:System.DateTime> value that represents the current date and time on the local computer. Note that there is a difference between a <xref:System.DateTime> value, which represents the number of ticks that have elapsed since midnight of January 1, 0001, and the string representation of that <xref:System.DateTime> value, which expresses a date and time value in a culture-specific-specific format. For information on formatting date and time values, see the <xref:System.DateTime.ToString%2A>method. The following example displays the short date and time string in a number of culture-specific formats.  
  
 [!code-cpp[System.DateTime.Now#2](~/samples/snippets/cpp/VS_Snippets_CLR_System/system.datetime.now/cpp/now1.cpp#2)]
 [!code-csharp[System.DateTime.Now#2](~/samples/snippets/csharp/VS_Snippets_CLR_System/system.datetime.now/cs/now1.cs#2)]
 [!code-vb[System.DateTime.Now#2](~/samples/snippets/visualbasic/VS_Snippets_CLR_System/system.datetime.now/vb/now1.vb#2)]  
  
 The resolution of this property depends on the system timer, which is approximately 15 milliseconds on Windows systems.As a result, repeated calls to the <xref:System.DateTime.Now%2A> property in a short time interval, such as in a loop, may return the same value.  
  
 The <xref:System.DateTime.Now%2A> property is frequently used to measure performance. However, because of its low resolution, it is not suitable for use as a benchmarking tool. A better alternative is to use the <xref:System.Diagnostics.Stopwatch> class.  
  
 Starting with the .NET Framework version 2.0, the return value is a <xref:System.DateTime> whose <xref:System.DateTime.Kind%2A> property returns <xref:System.DateTimeKind?displayProperty=fullName>.  
  
> [!NOTE]
>  You can also use the <xref:System.DateTimeOffset.Now%2A?displayProperty=fullName> property to retrieve the current local date and time. It allows a local time to be expressed unambiguously as a single point in time, which in turn makes that time value portable across computers.  
  
   
  
## Examples  
 The following example uses the <xref:System.DateTime.Now%2A> and <xref:System.DateTime.UtcNow%2A> properties to retrieve the current local date and time and the current universal coordinated (UTC) date and time. It then uses the formatting conventions of a number of cultures to display the strings, along with the values of the their <xref:System.DateTime.Kind%2A> properties.  
  
 [!code-cpp[System.DateTime.Now#3](~/samples/snippets/cpp/VS_Snippets_CLR_System/system.datetime.now/cpp/now2.cpp#3)]
 [!code-csharp[System.DateTime.Now#3](~/samples/snippets/csharp/VS_Snippets_CLR_System/system.datetime.now/cs/now2.cs#3)]
 [!code-vb[System.DateTime.Now#3](~/samples/snippets/visualbasic/VS_Snippets_CLR_System/system.datetime.now/vb/now2.vb#3)]  
  
 ]]></format>
        </remarks>
      </Docs>
    </Member>
    <Member MemberName="op_Addition">
      <MemberSignature Language="C#" Value="public static DateTime op_Addition (DateTime d, TimeSpan t);" />
      <MemberSignature Language="ILAsm" Value=".method public static hidebysig specialname valuetype System.DateTime op_Addition(valuetype System.DateTime d, valuetype System.TimeSpan t) cil managed" />
      <MemberSignature Language="DocId" Value="M:System.DateTime.op_Addition(System.DateTime,System.TimeSpan)" />
      <MemberType>Method</MemberType>
      <AssemblyInfo>
        <AssemblyName>System.Runtime</AssemblyName>
        <AssemblyVersion>4.0.0.0</AssemblyVersion>
        <AssemblyVersion>4.0.10.0</AssemblyVersion>
        <AssemblyVersion>4.0.20.0</AssemblyVersion>
        <AssemblyVersion>4.1.0.0</AssemblyVersion>
      </AssemblyInfo>
      <AssemblyInfo>
        <AssemblyName>mscorlib</AssemblyName>
        <AssemblyVersion>2.0.5.0</AssemblyVersion>
        <AssemblyVersion>4.0.0.0</AssemblyVersion>
      </AssemblyInfo>
      <AssemblyInfo>
        <AssemblyName>netstandard</AssemblyName>
        <AssemblyVersion>2.0.0.0</AssemblyVersion>
      </AssemblyInfo>
      <ReturnValue>
        <ReturnType>System.DateTime</ReturnType>
      </ReturnValue>
      <Parameters>
        <Parameter Name="d" Type="System.DateTime" />
        <Parameter Name="t" Type="System.TimeSpan" />
      </Parameters>
      <Docs>
        <param name="d">The date and time value to add.</param>
        <param name="t">The time interval to add.</param>
        <summary>Adds a specified time interval to a specified date and time, yielding a new date and time.</summary>
        <returns>An object that is the sum of the values of <paramref name="d" /> and <paramref name="t" />.</returns>
        <remarks>
          <format type="text/markdown"><![CDATA[The equivalent method for this operator is <xref:System.DateTime.Add%28System.TimeSpan%29?displayProperty=fullName>  
  
## Examples  
 The following example demonstrates the addition operator.  
  
 [!code-cpp[DateTime Operators#1](~/samples/snippets/cpp/VS_Snippets_CLR/DateTime Operators/CPP/class1.cpp#1)]
 [!code-csharp[DateTime Operators#1](~/samples/snippets/csharp/VS_Snippets_CLR/DateTime Operators/CS/class1.cs#1)]
 [!code-vb[DateTime Operators#1](~/samples/snippets/visualbasic/VS_Snippets_CLR/DateTime Operators/VB/class1.vb#1)]  
  
 ]]></format>
        </remarks>
        <exception cref="T:System.ArgumentOutOfRangeException">The resulting <see cref="T:System.DateTime" /> is less than <see cref="F:System.DateTime.MinValue" /> or greater than <see cref="F:System.DateTime.MaxValue" />.</exception>
      </Docs>
    </Member>
    <Member MemberName="op_Equality">
      <MemberSignature Language="C#" Value="public static bool op_Equality (DateTime d1, DateTime d2);" />
      <MemberSignature Language="ILAsm" Value=".method public static hidebysig specialname bool op_Equality(valuetype System.DateTime d1, valuetype System.DateTime d2) cil managed" />
      <MemberSignature Language="DocId" Value="M:System.DateTime.op_Equality(System.DateTime,System.DateTime)" />
      <MemberType>Method</MemberType>
      <AssemblyInfo>
        <AssemblyName>System.Runtime</AssemblyName>
        <AssemblyVersion>4.0.0.0</AssemblyVersion>
        <AssemblyVersion>4.0.10.0</AssemblyVersion>
        <AssemblyVersion>4.0.20.0</AssemblyVersion>
        <AssemblyVersion>4.1.0.0</AssemblyVersion>
      </AssemblyInfo>
      <AssemblyInfo>
        <AssemblyName>mscorlib</AssemblyName>
        <AssemblyVersion>2.0.5.0</AssemblyVersion>
        <AssemblyVersion>4.0.0.0</AssemblyVersion>
      </AssemblyInfo>
      <AssemblyInfo>
        <AssemblyName>netstandard</AssemblyName>
        <AssemblyVersion>2.0.0.0</AssemblyVersion>
      </AssemblyInfo>
      <ReturnValue>
        <ReturnType>System.Boolean</ReturnType>
      </ReturnValue>
      <Parameters>
        <Parameter Name="d1" Type="System.DateTime" />
        <Parameter Name="d2" Type="System.DateTime" />
      </Parameters>
      <Docs>
        <param name="d1">The first object to compare.</param>
        <param name="d2">The second object to compare.</param>
        <summary>Determines whether two specified instances of <see cref="T:System.DateTime" /> are equal.</summary>
        <returns>
          <see langword="true" /> if <paramref name="d1" /> and <paramref name="d2" /> represent the same date and time; otherwise, <see langword="false" />.</returns>
        <remarks>
          <format type="text/markdown"><![CDATA[  
  
## Remarks  
 The <xref:System.DateTime.op_Equality%2A> operator determines whether two <xref:System.DateTime> values are equal by comparing their number of ticks. Before comparing <xref:System.DateTime> objects, make sure that the objects represent times in the same time zone. You can do this by comparing the values of their <xref:System.DateTime.Kind%2A> property.  
  
 The equivalent method for this operator is <xref:System.DateTime.Equals%28System.Object%29?displayProperty=fullName>  
  
## Examples  
 The following example demonstrates the equality operator.  
  
 [!code-cpp[DateTime Operators#2](~/samples/snippets/cpp/VS_Snippets_CLR/DateTime Operators/CPP/class1.cpp#2)]
 [!code-csharp[DateTime Operators#2](~/samples/snippets/csharp/VS_Snippets_CLR/DateTime Operators/CS/class1.cs#2)]
 [!code-vb[DateTime Operators#2](~/samples/snippets/visualbasic/VS_Snippets_CLR/DateTime Operators/VB/class1.vb#2)]  
  
 ]]></format>
        </remarks>
      </Docs>
    </Member>
    <Member MemberName="op_GreaterThan">
      <MemberSignature Language="C#" Value="public static bool op_GreaterThan (DateTime t1, DateTime t2);" />
      <MemberSignature Language="ILAsm" Value=".method public static hidebysig specialname bool op_GreaterThan(valuetype System.DateTime t1, valuetype System.DateTime t2) cil managed" />
      <MemberSignature Language="DocId" Value="M:System.DateTime.op_GreaterThan(System.DateTime,System.DateTime)" />
      <MemberType>Method</MemberType>
      <AssemblyInfo>
        <AssemblyName>System.Runtime</AssemblyName>
        <AssemblyVersion>4.0.0.0</AssemblyVersion>
        <AssemblyVersion>4.0.10.0</AssemblyVersion>
        <AssemblyVersion>4.0.20.0</AssemblyVersion>
        <AssemblyVersion>4.1.0.0</AssemblyVersion>
      </AssemblyInfo>
      <AssemblyInfo>
        <AssemblyName>mscorlib</AssemblyName>
        <AssemblyVersion>2.0.5.0</AssemblyVersion>
        <AssemblyVersion>4.0.0.0</AssemblyVersion>
      </AssemblyInfo>
      <AssemblyInfo>
        <AssemblyName>netstandard</AssemblyName>
        <AssemblyVersion>2.0.0.0</AssemblyVersion>
      </AssemblyInfo>
      <ReturnValue>
        <ReturnType>System.Boolean</ReturnType>
      </ReturnValue>
      <Parameters>
        <Parameter Name="t1" Type="System.DateTime" />
        <Parameter Name="t2" Type="System.DateTime" />
      </Parameters>
      <Docs>
        <param name="t1">The first object to compare.</param>
        <param name="t2">The second object to compare.</param>
        <summary>Determines whether one specified <see cref="T:System.DateTime" /> is later than another specified <see cref="T:System.DateTime" />.</summary>
        <returns>
          <see langword="true" /> if <paramref name="t1" /> is later than <paramref name="t2" />; otherwise, <see langword="false" />.</returns>
        <remarks>
          <format type="text/markdown"><![CDATA[  
  
## Remarks  
 The <xref:System.DateTime.op_GreaterThan%2A> operator determines the relationship between two <xref:System.DateTime> values by comparing their number of ticks. Before comparing <xref:System.DateTime> objects, make sure that the objects represent times in the same time zone. You can do this by comparing the values of their <xref:System.DateTime.Kind%2A> property.  
  
 The equivalent method for this operator is <xref:System.DateTime.Compare%28System.DateTime%2CSystem.DateTime%29?displayProperty=fullName>]]></format>
        </remarks>
      </Docs>
    </Member>
    <Member MemberName="op_GreaterThanOrEqual">
      <MemberSignature Language="C#" Value="public static bool op_GreaterThanOrEqual (DateTime t1, DateTime t2);" />
      <MemberSignature Language="ILAsm" Value=".method public static hidebysig specialname bool op_GreaterThanOrEqual(valuetype System.DateTime t1, valuetype System.DateTime t2) cil managed" />
      <MemberSignature Language="DocId" Value="M:System.DateTime.op_GreaterThanOrEqual(System.DateTime,System.DateTime)" />
      <MemberType>Method</MemberType>
      <AssemblyInfo>
        <AssemblyName>System.Runtime</AssemblyName>
        <AssemblyVersion>4.0.0.0</AssemblyVersion>
        <AssemblyVersion>4.0.10.0</AssemblyVersion>
        <AssemblyVersion>4.0.20.0</AssemblyVersion>
        <AssemblyVersion>4.1.0.0</AssemblyVersion>
      </AssemblyInfo>
      <AssemblyInfo>
        <AssemblyName>mscorlib</AssemblyName>
        <AssemblyVersion>2.0.5.0</AssemblyVersion>
        <AssemblyVersion>4.0.0.0</AssemblyVersion>
      </AssemblyInfo>
      <AssemblyInfo>
        <AssemblyName>netstandard</AssemblyName>
        <AssemblyVersion>2.0.0.0</AssemblyVersion>
      </AssemblyInfo>
      <ReturnValue>
        <ReturnType>System.Boolean</ReturnType>
      </ReturnValue>
      <Parameters>
        <Parameter Name="t1" Type="System.DateTime" />
        <Parameter Name="t2" Type="System.DateTime" />
      </Parameters>
      <Docs>
        <param name="t1">The first object to compare.</param>
        <param name="t2">The second object to compare.</param>
        <summary>Determines whether one specified <see cref="T:System.DateTime" /> represents a date and time that is the same as or later than another specified <see cref="T:System.DateTime" />.</summary>
        <returns>
          <see langword="true" /> if <paramref name="t1" /> is the same as or later than <paramref name="t2" />; otherwise, <see langword="false" />.</returns>
        <remarks>
          <format type="text/markdown"><![CDATA[  
  
## Remarks  
 The <xref:System.DateTime.op_GreaterThanOrEqual%2A> operator determines the relationship between two <xref:System.DateTime> values by comparing their number of ticks. Before comparing <xref:System.DateTime> objects, make sure that the objects represent times in the same time zone. You can do this by comparing the values of their <xref:System.DateTime.Kind%2A> property.  
  
 The equivalent method for this operator is <xref:System.DateTime.Compare%28System.DateTime%2CSystem.DateTime%29?displayProperty=fullName>]]></format>
        </remarks>
      </Docs>
    </Member>
    <Member MemberName="op_Inequality">
      <MemberSignature Language="C#" Value="public static bool op_Inequality (DateTime d1, DateTime d2);" />
      <MemberSignature Language="ILAsm" Value=".method public static hidebysig specialname bool op_Inequality(valuetype System.DateTime d1, valuetype System.DateTime d2) cil managed" />
      <MemberSignature Language="DocId" Value="M:System.DateTime.op_Inequality(System.DateTime,System.DateTime)" />
      <MemberType>Method</MemberType>
      <AssemblyInfo>
        <AssemblyName>System.Runtime</AssemblyName>
        <AssemblyVersion>4.0.0.0</AssemblyVersion>
        <AssemblyVersion>4.0.10.0</AssemblyVersion>
        <AssemblyVersion>4.0.20.0</AssemblyVersion>
        <AssemblyVersion>4.1.0.0</AssemblyVersion>
      </AssemblyInfo>
      <AssemblyInfo>
        <AssemblyName>mscorlib</AssemblyName>
        <AssemblyVersion>2.0.5.0</AssemblyVersion>
        <AssemblyVersion>4.0.0.0</AssemblyVersion>
      </AssemblyInfo>
      <AssemblyInfo>
        <AssemblyName>netstandard</AssemblyName>
        <AssemblyVersion>2.0.0.0</AssemblyVersion>
      </AssemblyInfo>
      <ReturnValue>
        <ReturnType>System.Boolean</ReturnType>
      </ReturnValue>
      <Parameters>
        <Parameter Name="d1" Type="System.DateTime" />
        <Parameter Name="d2" Type="System.DateTime" />
      </Parameters>
      <Docs>
        <param name="d1">The first object to compare.</param>
        <param name="d2">The second object to compare.</param>
        <summary>Determines whether two specified instances of <see cref="T:System.DateTime" /> are not equal.</summary>
        <returns>
          <see langword="true" /> if <paramref name="d1" /> and <paramref name="d2" /> do not represent the same date and time; otherwise, <see langword="false" />.</returns>
        <remarks>
          <format type="text/markdown"><![CDATA[  
  
## Remarks  
 The <xref:System.DateTime.op_Inequality%2A> operator determines whether two <xref:System.DateTime> values are not equal by comparing their number of ticks. Before comparing <xref:System.DateTime> objects, make sure that the objects represent times in the same time zone. You can do this by comparing the values of their <xref:System.DateTime.Kind%2A> property.  
  
 The equivalent method for this operator is <xref:System.DateTime.Equals%28System.Object%29?displayProperty=fullName>]]></format>
        </remarks>
      </Docs>
    </Member>
    <Member MemberName="op_LessThan">
      <MemberSignature Language="C#" Value="public static bool op_LessThan (DateTime t1, DateTime t2);" />
      <MemberSignature Language="ILAsm" Value=".method public static hidebysig specialname bool op_LessThan(valuetype System.DateTime t1, valuetype System.DateTime t2) cil managed" />
      <MemberSignature Language="DocId" Value="M:System.DateTime.op_LessThan(System.DateTime,System.DateTime)" />
      <MemberType>Method</MemberType>
      <AssemblyInfo>
        <AssemblyName>System.Runtime</AssemblyName>
        <AssemblyVersion>4.0.0.0</AssemblyVersion>
        <AssemblyVersion>4.0.10.0</AssemblyVersion>
        <AssemblyVersion>4.0.20.0</AssemblyVersion>
        <AssemblyVersion>4.1.0.0</AssemblyVersion>
      </AssemblyInfo>
      <AssemblyInfo>
        <AssemblyName>mscorlib</AssemblyName>
        <AssemblyVersion>2.0.5.0</AssemblyVersion>
        <AssemblyVersion>4.0.0.0</AssemblyVersion>
      </AssemblyInfo>
      <AssemblyInfo>
        <AssemblyName>netstandard</AssemblyName>
        <AssemblyVersion>2.0.0.0</AssemblyVersion>
      </AssemblyInfo>
      <ReturnValue>
        <ReturnType>System.Boolean</ReturnType>
      </ReturnValue>
      <Parameters>
        <Parameter Name="t1" Type="System.DateTime" />
        <Parameter Name="t2" Type="System.DateTime" />
      </Parameters>
      <Docs>
        <param name="t1">The first object to compare.</param>
        <param name="t2">The second object to compare.</param>
        <summary>Determines whether one specified <see cref="T:System.DateTime" /> is earlier than another specified <see cref="T:System.DateTime" />.</summary>
        <returns>
          <see langword="true" /> if <paramref name="t1" /> is earlier than <paramref name="t2" />; otherwise, <see langword="false" />.</returns>
        <remarks>
          <format type="text/markdown"><![CDATA[  
  
## Remarks  
 The <xref:System.DateTime.op_LessThan%2A> operator determines the relationship between two <xref:System.DateTime> values by comparing their number of ticks. Before comparing <xref:System.DateTime> objects, make sure that the objects represent times in the same time zone. You can do this by comparing the values of their <xref:System.DateTime.Kind%2A> property.  
  
 The equivalent method for this operator is <xref:System.DateTime.Compare%28System.DateTime%2CSystem.DateTime%29?displayProperty=fullName>]]></format>
        </remarks>
      </Docs>
    </Member>
    <Member MemberName="op_LessThanOrEqual">
      <MemberSignature Language="C#" Value="public static bool op_LessThanOrEqual (DateTime t1, DateTime t2);" />
      <MemberSignature Language="ILAsm" Value=".method public static hidebysig specialname bool op_LessThanOrEqual(valuetype System.DateTime t1, valuetype System.DateTime t2) cil managed" />
      <MemberSignature Language="DocId" Value="M:System.DateTime.op_LessThanOrEqual(System.DateTime,System.DateTime)" />
      <MemberType>Method</MemberType>
      <AssemblyInfo>
        <AssemblyName>System.Runtime</AssemblyName>
        <AssemblyVersion>4.0.0.0</AssemblyVersion>
        <AssemblyVersion>4.0.10.0</AssemblyVersion>
        <AssemblyVersion>4.0.20.0</AssemblyVersion>
        <AssemblyVersion>4.1.0.0</AssemblyVersion>
      </AssemblyInfo>
      <AssemblyInfo>
        <AssemblyName>mscorlib</AssemblyName>
        <AssemblyVersion>2.0.5.0</AssemblyVersion>
        <AssemblyVersion>4.0.0.0</AssemblyVersion>
      </AssemblyInfo>
      <AssemblyInfo>
        <AssemblyName>netstandard</AssemblyName>
        <AssemblyVersion>2.0.0.0</AssemblyVersion>
      </AssemblyInfo>
      <ReturnValue>
        <ReturnType>System.Boolean</ReturnType>
      </ReturnValue>
      <Parameters>
        <Parameter Name="t1" Type="System.DateTime" />
        <Parameter Name="t2" Type="System.DateTime" />
      </Parameters>
      <Docs>
        <param name="t1">The first object to compare.</param>
        <param name="t2">The second object to compare.</param>
        <summary>Determines whether one specified <see cref="T:System.DateTime" /> represents a date and time that is the same as or earlier than another specified <see cref="T:System.DateTime" />.</summary>
        <returns>
          <see langword="true" /> if <paramref name="t1" /> is the same as or earlier than <paramref name="t2" />; otherwise, <see langword="false" />.</returns>
        <remarks>
          <format type="text/markdown"><![CDATA[  
  
## Remarks  
 The <xref:System.DateTime.op_LessThanOrEqual%2A> operator determines the relationship between two <xref:System.DateTime> values by comparing their number of ticks. Before comparing <xref:System.DateTime> objects, make sure that the objects represent times in the same time zone. You can do this by comparing the values of their <xref:System.DateTime.Kind%2A> property.  
  
 The equivalent method for this operator is <xref:System.DateTime.Compare%28System.DateTime%2CSystem.DateTime%29?displayProperty=fullName>]]></format>
        </remarks>
      </Docs>
    </Member>
    <Member MemberName="op_Subtraction">
      <MemberSignature Language="C#" Value="public static TimeSpan op_Subtraction (DateTime d1, DateTime d2);" />
      <MemberSignature Language="ILAsm" Value=".method public static hidebysig specialname valuetype System.TimeSpan op_Subtraction(valuetype System.DateTime d1, valuetype System.DateTime d2) cil managed" />
      <MemberSignature Language="DocId" Value="M:System.DateTime.op_Subtraction(System.DateTime,System.DateTime)" />
      <MemberType>Method</MemberType>
      <AssemblyInfo>
        <AssemblyName>System.Runtime</AssemblyName>
        <AssemblyVersion>4.0.0.0</AssemblyVersion>
        <AssemblyVersion>4.0.10.0</AssemblyVersion>
        <AssemblyVersion>4.0.20.0</AssemblyVersion>
        <AssemblyVersion>4.1.0.0</AssemblyVersion>
      </AssemblyInfo>
      <AssemblyInfo>
        <AssemblyName>mscorlib</AssemblyName>
        <AssemblyVersion>2.0.5.0</AssemblyVersion>
        <AssemblyVersion>4.0.0.0</AssemblyVersion>
      </AssemblyInfo>
      <AssemblyInfo>
        <AssemblyName>netstandard</AssemblyName>
        <AssemblyVersion>2.0.0.0</AssemblyVersion>
      </AssemblyInfo>
      <ReturnValue>
        <ReturnType>System.TimeSpan</ReturnType>
      </ReturnValue>
      <Parameters>
        <Parameter Name="d1" Type="System.DateTime" />
        <Parameter Name="d2" Type="System.DateTime" />
      </Parameters>
      <Docs>
        <param name="d1">The date and time value to subtract from (the minuend).</param>
        <param name="d2">The date and time value to subtract (the subtrahend).</param>
        <summary>Subtracts a specified date and time from another specified date and time and returns a time interval.</summary>
        <returns>The time interval between <paramref name="d1" /> and <paramref name="d2" />; that is, <paramref name="d1" /> minus <paramref name="d2" />.</returns>
        <remarks>
          <format type="text/markdown"><![CDATA[  
  
## Remarks  
 The <xref:System.DateTime.op_Subtraction%28System.DateTime%2CSystem.DateTime%29> method does not consider the value of the <xref:System.DateTime.Kind%2A> property of the two <xref:System.DateTime> values when performing the subtraction. Before subtracting <xref:System.DateTime> objects, ensure that the objects represent times in the same time zone. Otherwise, the result will include the difference between time zones.  
  
> [!NOTE]
>  The <xref:System.DateTimeOffset.op_Subtraction%28System.DateTimeOffset%2CSystem.DateTimeOffset%29?displayProperty=fullName> method does consider the difference between time zones when performing the subtraction.  
  
 The equivalent method for this operator is <xref:System.DateTime.Subtract%28System.DateTime%29?displayProperty=fullName>  
  
## Examples  
 The following example demonstrates the <xref:System.DateTime.Subtract%2A> method and the subtraction operator.  
  
 [!code-cpp[DateTime.Subtraction#1](~/samples/snippets/cpp/VS_Snippets_CLR/DateTime.Subtraction/CPP/class1.cpp#1)]
 [!code-csharp[DateTime.Subtraction#1](~/samples/snippets/csharp/VS_Snippets_CLR/DateTime.Subtraction/CS/class1.cs#1)]
 [!code-vb[DateTime.Subtraction#1](~/samples/snippets/visualbasic/VS_Snippets_CLR/DateTime.Subtraction/VB/class1.vb#1)]  
  
 ]]></format>
        </remarks>
      </Docs>
    </Member>
    <Member MemberName="op_Subtraction">
      <MemberSignature Language="C#" Value="public static DateTime op_Subtraction (DateTime d, TimeSpan t);" />
      <MemberSignature Language="ILAsm" Value=".method public static hidebysig specialname valuetype System.DateTime op_Subtraction(valuetype System.DateTime d, valuetype System.TimeSpan t) cil managed" />
      <MemberSignature Language="DocId" Value="M:System.DateTime.op_Subtraction(System.DateTime,System.TimeSpan)" />
      <MemberType>Method</MemberType>
      <AssemblyInfo>
        <AssemblyName>System.Runtime</AssemblyName>
        <AssemblyVersion>4.0.0.0</AssemblyVersion>
        <AssemblyVersion>4.0.10.0</AssemblyVersion>
        <AssemblyVersion>4.0.20.0</AssemblyVersion>
        <AssemblyVersion>4.1.0.0</AssemblyVersion>
      </AssemblyInfo>
      <AssemblyInfo>
        <AssemblyName>mscorlib</AssemblyName>
        <AssemblyVersion>2.0.5.0</AssemblyVersion>
        <AssemblyVersion>4.0.0.0</AssemblyVersion>
      </AssemblyInfo>
      <AssemblyInfo>
        <AssemblyName>netstandard</AssemblyName>
        <AssemblyVersion>2.0.0.0</AssemblyVersion>
      </AssemblyInfo>
      <ReturnValue>
        <ReturnType>System.DateTime</ReturnType>
      </ReturnValue>
      <Parameters>
        <Parameter Name="d" Type="System.DateTime" />
        <Parameter Name="t" Type="System.TimeSpan" />
      </Parameters>
      <Docs>
        <param name="d">The date and time value to subtract from.</param>
        <param name="t">The time interval to subtract.</param>
        <summary>Subtracts a specified time interval from a specified date and time and returns a new date and time.</summary>
        <returns>An object whose value is the value of <paramref name="d" /> minus the value of <paramref name="t" />.</returns>
        <remarks>
          <format type="text/markdown"><![CDATA[  
  
## Remarks  
 This method subtracts the ticks value of `t` from the ticks value of `d`.  
  
 The equivalent method for this operator is <xref:System.DateTime.Subtract%28System.DateTime%29?displayProperty=fullName>  
  
## Examples  
 The following example demonstrates the <xref:System.DateTime.Subtract%2A> method and the subtraction operator.  
  
 [!code-cpp[DateTime.Subtraction#1](~/samples/snippets/cpp/VS_Snippets_CLR/DateTime.Subtraction/CPP/class1.cpp#1)]
 [!code-csharp[DateTime.Subtraction#1](~/samples/snippets/csharp/VS_Snippets_CLR/DateTime.Subtraction/CS/class1.cs#1)]
 [!code-vb[DateTime.Subtraction#1](~/samples/snippets/visualbasic/VS_Snippets_CLR/DateTime.Subtraction/VB/class1.vb#1)]  
  
 ]]></format>
        </remarks>
        <exception cref="T:System.ArgumentOutOfRangeException">The resulting <see cref="T:System.DateTime" /> is less than <see cref="F:System.DateTime.MinValue" /> or greater than <see cref="F:System.DateTime.MaxValue" />.</exception>
      </Docs>
    </Member>
    <MemberGroup MemberName="Parse">
      <AssemblyInfo>
        <AssemblyName>System.Runtime</AssemblyName>
        <AssemblyVersion>4.0.0.0</AssemblyVersion>
        <AssemblyVersion>4.0.10.0</AssemblyVersion>
        <AssemblyVersion>4.0.20.0</AssemblyVersion>
        <AssemblyVersion>4.1.0.0</AssemblyVersion>
      </AssemblyInfo>
      <Docs>
        <summary>Converts the string representation of a date and time to its <see cref="T:System.DateTime" /> equivalent.</summary>
        <remarks>
          <format type="text/markdown"><![CDATA[  
  
## Remarks  
 In this section:  
  
 [Overloaded method syntax](#Syntax)   
 [Parameters](#Params)   
 [Return value](#Returns)   
 [Exceptions](#Exceptions)   
 [Which method do I call?](#Tasks)   
 [The string to parse](#StringToParse)   
 [Parsing and cultural conventions](#Culture)   
 [Parsing and style elements](#Styles)   
 Examples:   
 [DateTime.Parse(String)](#Parse1_Example)  
 [DateTime.Parse(String, IFormatProvider)](#Parse2_Example)  
 [DateTime.Parse(String, IFormatProvider, DateTimeStyles)](#Parse3_Example)  
[Version information](#Versions)  
  
<a name="Syntax"></a>   
## Overloaded method syntax  
 For additional guidance on choosing an overload, see [Which method do I call?](#Tasks)  
  
 `DateTime.Parse(String s)`  
 For the conversion, uses the formatting conventions of the current thread culture and interprets the string based on the <xref:System.Globalization.DateTimeStyles?displayProperty=fullName> style flag ([example](#Parse1_Example)).  
  
 `DateTime.Parse(String s, IFormatProvider provider)`  
 For the conversion, uses the formatting conventions of a specified culture and interprets the string based on the <xref:System.Globalization.DateTimeStyles?displayProperty=fullName> style flag ([example](#Parse2_Example)).  
  
 `DateTime.Parse(String s, IFormatProvider provider, DateTypeStyles styles)`  
 For the conversion, uses the formatting conventions of a specified culture and interprets the string based on specified style flags ([example](#Parse3_Example)).  
  
<<<<<<< HEAD
 ]]></format>
        </remarks>
        <exception cref="T:System.ArgumentNullException">
          <paramref name="s" /> is <see langword="null" />.</exception>
        <exception cref="T:System.FormatException">
          <paramref name="s" /> does not contain a valid string representation of a date and time.</exception>
        <exception cref="T:System.ArgumentException">
          <paramref name="styles" /> contains an invalid combination of <see cref="T:System.Globalization.DateTimeStyles" /> values. For example, both <see cref="F:System.Globalization.DateTimeStyles.AssumeLocal" /> and <see cref="F:System.Globalization.DateTimeStyles.AssumeUniversal" />.</exception>
      </Docs>
    </Member>
    <Member MemberName="ParseExact">
      <MemberSignature Language="C#" Value="public static DateTime ParseExact (string s, string format, IFormatProvider provider);" />
      <MemberSignature Language="ILAsm" Value=".method public static hidebysig valuetype System.DateTime ParseExact(string s, string format, class System.IFormatProvider provider) cil managed" />
      <MemberSignature Language="DocId" Value="M:System.DateTime.ParseExact(System.String,System.String,System.IFormatProvider)" />
      <MemberType>Method</MemberType>
      <AssemblyInfo>
        <AssemblyName>System.Runtime</AssemblyName>
        <AssemblyVersion>4.0.0.0</AssemblyVersion>
        <AssemblyVersion>4.0.10.0</AssemblyVersion>
        <AssemblyVersion>4.0.20.0</AssemblyVersion>
        <AssemblyVersion>4.1.0.0</AssemblyVersion>
      </AssemblyInfo>
      <AssemblyInfo>
        <AssemblyName>mscorlib</AssemblyName>
        <AssemblyVersion>2.0.5.0</AssemblyVersion>
        <AssemblyVersion>4.0.0.0</AssemblyVersion>
      </AssemblyInfo>
      <AssemblyInfo>
        <AssemblyName>netstandard</AssemblyName>
        <AssemblyVersion>2.0.0.0</AssemblyVersion>
      </AssemblyInfo>
      <ReturnValue>
        <ReturnType>System.DateTime</ReturnType>
      </ReturnValue>
      <Parameters>
        <Parameter Name="s" Type="System.String" />
        <Parameter Name="format" Type="System.String" />
        <Parameter Name="provider" Type="System.IFormatProvider" />
      </Parameters>
      <Docs>
        <param name="s">A string that contains a date and time to convert.</param>
        <param name="format">A format specifier that defines the required format of <c>s</c>.</param>
        <param name="provider">An object that supplies culture-specific format information about <c>s</c>.</param>
        <summary>Converts the specified string representation of a date and time to its <see cref="T:System.DateTime" /> equivalent using the specified format and culture-specific format information. The format of the string representation must match the specified format exactly.</summary>
        <returns>An object that is equivalent to the date and time contained in <paramref name="s" />, as specified by <paramref name="format" /> and <paramref name="provider" />.</returns>
        <remarks>
          <format type="text/markdown"><![CDATA[  
=======
<a name="Params"></a>   
## Parameters  
 This is a complete list of parameters for the <xref:System.DateTime.Parse%2A> method. For the parameters used by each overload, see the overload syntax above.  
>>>>>>> ff5da6d0
  
|Parameter|Type|Description|  
|---------------|----------|-----------------|  
|`s`|<xref:System.String>|A string that contains the date and time to convert. See [The string to parse](#StringToParse).<br /><br /> Default value: None (parameter is used by all overloads)|  
|`provider`|<xref:System.IFormatProvider>|An object that supplies culture-specific formatting information about `s`. See [Parsing and cultural conventions](#Culture).<br /><br /> Default value: <xref:System.Globalization.CultureInfo.CurrentCulture%2A?displayProperty=fullName>|  
|`styles`|<xref:System.Globalization.DateTimeStyles>|A bitwise combination of the enumeration values that indicates the style elements that can be present in `s` for the parse operation to succeed, and that defines how to interpret the parsed date in relation to the current time zone or the current date. A typical value to specify is <xref:System.Globalization.DateTimeStyles?displayProperty=fullName>. See [Parsing and style elements](#Styles).<br /><br /> Default value: <xref:System.Globalization.DateTimeStyles?displayProperty=fullName>|  
  
<a name="Returns"></a>   
## Return value  
 Type: <xref:System.DateTime>  
An object that is equivalent to the date and time contained in `s`.  
  
 Generally, the <xref:System.DateTime.Parse%2A> method returns a <xref:System.DateTime> object whose <xref:System.DateTime.Kind%2A> property is <xref:System.DateTimeKind?displayProperty=fullName>. However, the <xref:System.DateTime.Parse%2A> method may also perform time zone conversion and set the value of the <xref:System.DateTime.Kind%2A> property differently, depending on the values of the `s` and `styles` parameters:  
  
|If|Time zone conversion|Kind property|  
|--------|--------------------------|-------------------|  
|`s` contains time zone information.|The date and time is converted to the time in the local time zone.|<xref:System.DateTimeKind?displayProperty=fullName>|  
|`s` contains time zone information, and `styles` includes the <xref:System.Globalization.DateTimeStyles.AdjustToUniversal> flag.|The date and time is converted to Coordinated Universal Time (UTC).|<xref:System.DateTimeKind?displayProperty=fullName>|  
|`s` contains the Z or GMT time zone designator, and `styles` includes the <xref:System.Globalization.DateTimeStyles.RoundtripKind> flag.|The date and time are interpreted as UTC.|<xref:System.DateTimeKind?displayProperty=fullName>|  
  
 The following example converts date strings that contain time zone information to the time in the local time zone:  
  
 [!code-csharp[System.DateTime.Parse#2](~/samples/snippets/csharp/VS_Snippets_CLR_System/system.DateTime.Parse/cs/Parse2.cs#2)]
 [!code-vb[System.DateTime.Parse#2](~/samples/snippets/visualbasic/VS_Snippets_CLR_System/system.DateTime.Parse/vb/Parse2.vb#2)]  
  
 You can also preserve the value of a date and time's <xref:System.DateTime.Kind%2A> property during a formatting and parsing operation by using the <xref:System.Globalization.DateTimeStyles?displayProperty=fullName> flag. The following example illustrates how the <xref:System.Globalization.DateTimeStyles.RoundtripKind> flag affects the parsing operation on <xref:System.DateTime> values that are converted to strings by using the "o", "r", or "u" format specifier.  
  
 [!code-csharp[System.DateTime.Parse#5](~/samples/snippets/csharp/VS_Snippets_CLR_System/system.DateTime.Parse/cs/Parse5.cs#5)]
 [!code-vb[System.DateTime.Parse#5](~/samples/snippets/visualbasic/VS_Snippets_CLR_System/system.DateTime.Parse/vb/Parse5.vb#5)]  
  
<a name="Exceptions"></a>   
## Exceptions  
  
|Exception|Condition|Thrown by|  
|---------------|---------------|---------------|  
|<xref:System.ArgumentNullException>|`s` is `null`.|All overloads|  
|<xref:System.FormatException>|`s` does not contain a valid string representation of a date and time.|All overloads|  
|<xref:System.ArgumentException>|`styles` contains an invalid combination of <xref:System.Globalization.DateTimeStyles> values (for example, it includes both <xref:System.Globalization.DateTimeStyles.AssumeLocal> and <xref:System.Globalization.DateTimeStyles.AssumeUniversal>).|<xref:System.DateTime.Parse%28System.String%2CSystem.IFormatProvider%2CSystem.Globalization.DateTimeStyles%29>|  
  
<a name="Tasks"></a>   
## Which method do I call?  
  
|To|Call|  
|--------|----------|  
|Parse a date and time string by using the conventions of the current culture.|<xref:System.DateTime.Parse%28System.String%29> overload|  
|Parse a date and time string by using the conventions of a specific culture.|<xref:System.DateTime.Parse%28System.String%2CSystem.IFormatProvider%29> overload (see [Parsing and Cultural Conventions](#Culture))|  
|Parse a date and time string with special style elements (such as white space or no white space).|<xref:System.DateTime.Parse%28System.String%2CSystem.IFormatProvider%2CSystem.Globalization.DateTimeStyles%29> overload|  
|Parse a date and time string and perform a conversion to UTC or local time.|<xref:System.DateTime.Parse%28System.String%2CSystem.IFormatProvider%2CSystem.Globalization.DateTimeStyles%29> overload|  
|Parse a date and time string without handling exceptions.|<xref:System.DateTime.TryParse%2A?displayProperty=fullName> method|  
|Restore (round-trip) a date and time value created by a formatting operation.|Pass the "o" or "r" standard format string to the <xref:System.DateTime.ToString%28System.String%29> method, and call the <xref:System.DateTime.Parse%28System.String%2CSystem.IFormatProvider%2CSystem.Globalization.DateTimeStyles%29> overload with <xref:System.Globalization.DateTimeStyles?displayProperty=fullName>|  
|Parse a date and time string in a fixed format across machine (and possibly cultural) boundaries.|<xref:System.DateTime.ParseExact%2A?displayProperty=fullName> or <xref:System.DateTime.TryParseExact%2A?displayProperty=fullName> method|  
  
<a name="StringToParse"></a>   
## The string to parse  
 The <xref:System.DateTime.Parse%2A> method tries to convert the string representation of a date and time value to its <xref:System.DateTime> equivalent. It tries to parse `s` completely without throwing a <xref:System.FormatException> exception.  
  
> [!IMPORTANT]
>  Because the string representation of a date and time must conform to a recognized pattern, you should always use exception handling when calling the <xref:System.DateTime.Parse%2A> method to parse user input. If you don't want to handle exceptions, you can call the <xref:System.DateTime.TryParse%2A?displayProperty=fullName> method to parse the date and time string; this method returns a value that indicates whether the parse operation succeeded.  
  
 The string to be parsed can take any of the following forms:  
  
-   A string with a date and a time component.  
  
-   A string with a date but no time component. If the time component is absent, the method assumes 12:00 midnight. If the date component has a two-digit year, it is converted to a year based on the <xref:System.Globalization.Calendar.TwoDigitYearMax%2A?displayProperty=fullName> of the current culture's current calendar or the specified culture's current calendar (if you use an overload with a non-null `provider` argument).  
  
-   A string with a time but no date component. The method assumes the current date unless you call the <xref:System.DateTime.Parse%28System.String%2CSystem.IFormatProvider%2CSystem.Globalization.DateTimeStyles%29> overload and include <xref:System.Globalization.DateTimeStyles?displayProperty=fullName> in the `styles` parameter, in which case the method assumes January 1, 0001.  
  
-   A string that includes time zone information and conforms to ISO 8601. In the following examples, the first string designates Coordinated Universal Time (UTC), and the second string designates the time in a time zone that's seven hours earlier than UTC:  
  
     2008-11-01T19:35:00.0000000Z   
    2008-11-01T19:35:00.0000000-07:00  
  
-   A string that includes the GMT designator and conforms to the RFC 1123 time format; for example:  
  
     Sat, 01 Nov 2008 19:35:00 GMT  
  
-   A string that includes the date and time along with time zone offset information; for example:  
  
     03/01/2009 05:42:00 -5:00  
  
 If `s` is the string representation of a leap day in a leap year in the calendar used by the parsing method (see [Parsing and cultural conventions](#Culture)), the <xref:System.DateTime.Parse%2A> method parses `s` successfully. If `s` is the string representation of a leap day in a non-leap year, the method throws a <xref:System.FormatException> exception.  
  
 Because the <xref:System.DateTime.Parse%2A> method tries to parse the string representation of a date and time by using the formatting rules of the current or specified culture, trying to parse a string across different cultures can fail. To parse a specific date and time format across different locales, use one of the overloads of the <xref:System.DateTime.ParseExact%2A?displayProperty=fullName> method and provide a format specifier.  
  
<a name="Culture"></a>   
## Parsing and cultural conventions  
 All overloads of the <xref:System.DateTime.Parse%2A> method are culture-sensitive unless the string to be parsed conforms to the ISO 8601 pattern. The parsing operation usesthe formatting information in a <xref:System.Globalization.DateTimeFormatInfo> object that is derived as follows:  
  
|If you call|And `provider` is|Formatting information is derived from|  
|-----------------|-----------------------|--------------------------------------------|  
|<xref:System.DateTime.Parse%28System.String%29>|-|The current thread culture (<xref:System.Globalization.DateTimeFormatInfo.CurrentInfo%2A?displayProperty=fullName> property)|  
|<xref:System.DateTime.Parse%28System.String%2CSystem.IFormatProvider%29> or <xref:System.DateTime.Parse%28System.String%2CSystem.IFormatProvider%2CSystem.Globalization.DateTimeStyles%29>|<xref:System.Globalization.DateTimeFormatInfo> object|The specified <xref:System.Globalization.DateTimeFormatInfo> object|  
|<xref:System.DateTime.Parse%28System.String%2CSystem.IFormatProvider%29> or <xref:System.DateTime.Parse%28System.String%2CSystem.IFormatProvider%2CSystem.Globalization.DateTimeStyles%29>|`null`|The current thread culture (<xref:System.Globalization.DateTimeFormatInfo.CurrentInfo%2A?displayProperty=fullName> property)|  
|<xref:System.DateTime.Parse%28System.String%2CSystem.IFormatProvider%29> or <xref:System.DateTime.Parse%28System.String%2CSystem.IFormatProvider%2CSystem.Globalization.DateTimeStyles%29>|<xref:System.Globalization.CultureInfo> object|The <xref:System.Globalization.CultureInfo.DateTimeFormat%2A?displayProperty=fullName> property|  
|<xref:System.DateTime.Parse%28System.String%2CSystem.IFormatProvider%29> or <xref:System.DateTime.Parse%28System.String%2CSystem.IFormatProvider%2CSystem.Globalization.DateTimeStyles%29>|Custom <xref:System.IFormatProvider> implementation|The <xref:System.IFormatProvider.GetFormat%2A?displayProperty=fullName> method|  
  
 When formatting information is derived from a <xref:System.Globalization.DateTimeFormatInfo> object, the <xref:System.Globalization.DateTimeFormatInfo.Calendar%2A?displayProperty=fullName> property defines the calendar used in the parsing operation.  
  
 If you parse a date and time string by using a <xref:System.Globalization.DateTimeFormatInfo> object with customized settings that are different from those of a standard culture, use the <xref:System.DateTime.ParseExact%2A> method instead of the <xref:System.DateTime.Parse%2A> method to improve the chances for a successful conversion. A non-standard date and time string can be complicated and difficult to parse. The <xref:System.DateTime.Parse%2A> method tries to parse a string with several implicit parse patterns, all of which might fail. In contrast, the <xref:System.DateTime.ParseExact%2A> method requires you to explicitly designate one or more exact parse patterns that are likely to succeed. For more information, see the "DateTimeFormatInfo and Dynamic Data" section in the <xref:System.Globalization.DateTimeFormatInfo> topic.  
  
> [!IMPORTANT]
>  Note that the formatting conventions for a particular culture are dynamic and can be subject to change. This means that parsing operations that depend on the formatting conventions of the default (current) culture or that specify an <xref:System.IFormatProvider> object that represents a culture other than the invariant culture can unexpectedly fail if any of the following occurs:  
>   
> -   The culture-specific data has changed between major or minor versions of the .NET Framework or as the result of an update to the existing version of the .NET Framework.  
> -   The culture-specific data reflects user preferences, which can vary from machine to machine or session to session.  
> -   The culture-specific data represents a replacement culture that overrides the settings of a standard culture or a custom culture.  
>   
>  To prevent the difficulties in parsing data and time strings that are associated with changes in cultural data, you can parse date and time strings by using the invariant culture, or you can call the <xref:System.DateTime.ParseExact%2A>or <xref:System.DateTime.TryParseExact%2A> method and specify the exact format of the string to be parsed. If you are serializing and deserializing date and time data, you can either use the formatting conventions of the invariant culture, or you can serialize and deserialize the <xref:System.DateTime> value in a binary format.  
>   
>  For more information see the "Dynamic culture data" section in the <xref:System.Globalization.CultureInfo> topic and the "Persisting DateTime values" section in the <xref:System.DateTime> topic.  
  
<a name="Styles"></a>   
## Parsing and style elements  
 All <xref:System.DateTime.Parse%2A> overloads ignore leading, inner, or trailing white-space characters in `s`. The date and time can be bracketed with a pair of leading and trailing NUMBER SIGN characters ("#", U+0023), and can be trailed with one or more NULL characters (U+0000).  
  
 In addition, the <xref:System.DateTime.Parse%28System.String%2CSystem.IFormatProvider%2CSystem.Globalization.DateTimeStyles%29> overload has a `styles` parameter that consists of one or more members of the <xref:System.Globalization.DateTimeStyles> enumeration. This parameter defines how `s` should be interpreted and how the parse operation should convert `s` to a date and time. The following table describes the effect of each <xref:System.Globalization.DateTimeStyles> member on the parse operation.  
  
|DateTimeStyles member|Effect on conversion|  
|---------------------------|--------------------------|  
|<xref:System.Globalization.DateTimeStyles.AdjustToUniversal>|Parses `s` and, if necessary, converts it to UTC, as follows:<br /><br /> -   If `s` includes a time zone offset, or if `s` contains no time zone information but `styles` includes the <xref:System.Globalization.DateTimeStyles.AssumeLocal> flag, the method parses the string, calls <xref:System.DateTime.ToUniversalTime%2A> to convert the returned <xref:System.DateTime> value to UTC, and sets the <xref:System.DateTime.Kind%2A> property to <xref:System.DateTimeKind?displayProperty=fullName>.<br />-   If `s` indicates that it represents UTC, or if `s` does not contain time zone information but `styles` includes the <xref:System.Globalization.DateTimeStyles.AssumeUniversal> flag, the method parses the string, performs no time zone conversion on the returned <xref:System.DateTime> value, and sets the <xref:System.DateTime.Kind%2A> property to <xref:System.DateTimeKind?displayProperty=fullName>.<br />-   In all other cases, the flag has no effect.|  
|<xref:System.Globalization.DateTimeStyles.AllowInnerWhite>|This value is ignored. Inner white space is always permitted in the date and time elements of `s`.|  
|<xref:System.Globalization.DateTimeStyles.AllowLeadingWhite>|This value is ignored. Leading white space is always permitted in the date and time elements of `s`.|  
|<xref:System.Globalization.DateTimeStyles.AllowTrailingWhite>|This value is ignored. Trailing white space is always permitted in the date and time elements of `s`.|  
|<xref:System.Globalization.DateTimeStyles.AllowWhiteSpaces>|Specifies that `s` may contain leading, inner, and trailing white spaces. This is the default behavior. It cannot be overridden by supplying a more restrictive <xref:System.Globalization.DateTimeStyles> enumeration value such as <xref:System.Globalization.DateTimeStyles.None>.|  
|<xref:System.Globalization.DateTimeStyles.AssumeLocal>|Specifies that if `s` lacks any time zone information, local time is assumed. Unless the <xref:System.Globalization.DateTimeStyles.AdjustToUniversal> flag is present, the <xref:System.DateTime.Kind%2A> property of the returned <xref:System.DateTime> value is set to <xref:System.DateTimeKind?displayProperty=fullName>.|  
|<xref:System.Globalization.DateTimeStyles.AssumeUniversal>|Specifies that if `s` lacks any time zone information, UTC is assumed. Unless the <xref:System.Globalization.DateTimeStyles.AdjustToUniversal> flag is present, the method converts the returned <xref:System.DateTime> value from UTC to local time and sets its <xref:System.DateTime.Kind%2A> property to <xref:System.DateTimeKind?displayProperty=fullName>.|  
|<xref:System.Globalization.DateTimeStyles.None>|Although valid, this value is ignored.|  
|<xref:System.Globalization.DateTimeStyles.RoundtripKind>|For strings that contain time zone information, tries to prevent the conversion of a date and time string to a <xref:System.DateTime> value that represents a local time with its <xref:System.DateTime.Kind%2A> property set to <xref:System.DateTimeKind?displayProperty=fullName>. Typically, such a string is created by calling the <xref:System.DateTime.ToString%28System.String%29?displayProperty=fullName> method and by using the "o", "r", or "u" standard format specifier.|  
  
<a name="Parse1_Example"></a>   
## DateTime.Parse(String) example  
 The following example parses the string representation of several date and time values by using default provider and style values: the formatting conventions of the en-US culture, which is the current thread culture of the computer used to produce the example output, and the <xref:System.Globalization.DateTimeStyles.AllowWhiteSpaces> style flag. It handles the <xref:System.FormatException> exception that is thrown when the method tries to parse the string representation of a date and time by using some other culture's formatting conventions. It also shows how to successfully parse a date and time value that does not use the formatting conventions of the current thread culture.  
  
 [!code-csharp[System.DateTime.Parse#1](~/samples/snippets/csharp/VS_Snippets_CLR_System/system.DateTime.Parse/cs/Parse1.cs#1)]
 [!code-vb[System.DateTime.Parse#1](~/samples/snippets/visualbasic/VS_Snippets_CLR_System/system.DateTime.Parse/vb/Parse1.vb#1)]  
  
<a name="Parse2_Example"></a>   
## DateTime.Parse(String, IFormatProvider) example  
 The following example parses an array of date strings by using the conventions of the en-US, fr-FR, and de-DE cultures. It demonstrates that the string representations of a single date can be interpreted differently across different cultures.  
  
 [!code-csharp[System.DateTime.Parse#3](~/samples/snippets/csharp/VS_Snippets_CLR_System/system.DateTime.Parse/cs/Parse3.cs#3)]
 [!code-vb[System.DateTime.Parse#3](~/samples/snippets/visualbasic/VS_Snippets_CLR_System/system.DateTime.Parse/vb/Parse3.vb#3)]  
  
<a name="Parse3_Example"></a>   
## DateTime.Parse(String, IFormatProvider, DateTimeStyles) example  
 The following example demonstrates the <xref:System.DateTime.Parse%28System.String%2CSystem.IFormatProvider%2CSystem.Globalization.DateTimeStyles%29> method and displays the value of the <xref:System.DateTime.Kind%2A> property of the resulting <xref:System.DateTime> values.  
  
 [!code-csharp[System.DateTime.Parse#4](~/samples/snippets/csharp/VS_Snippets_CLR_System/system.DateTime.Parse/cs/Parse4.cs#4)]
 [!code-vb[System.DateTime.Parse#4](~/samples/snippets/visualbasic/VS_Snippets_CLR_System/system.DateTime.Parse/vb/Parse4.vb#4)]  
  
<a name="Versions"></a>   
## Version information  
 .NET Framework  
 All overloads are supported in: 4.5, 4, 3.5, 3.0, 2.0, 1.1, 1.0  
  
 .NET Framework Client Profile  
 All overloads are supported in: 4, 3.5 SP1  
  
 Portable Class Library  
 All overloads are supported  
  
 .NET for Windows Store apps  
 All overloads are supported in: Windows 8  
  
 ]]></format>
        </remarks>
      </Docs>
    </MemberGroup>
    <Member MemberName="Parse">
      <MemberSignature Language="C#" Value="public static DateTime Parse (string s);" />
      <MemberSignature Language="ILAsm" Value=".method public static hidebysig valuetype System.DateTime Parse(string s) cil managed" />
      <MemberSignature Language="DocId" Value="M:System.DateTime.Parse(System.String)" />
      <MemberType>Method</MemberType>
      <AssemblyInfo>
        <AssemblyName>System.Runtime</AssemblyName>
        <AssemblyVersion>4.0.0.0</AssemblyVersion>
        <AssemblyVersion>4.0.10.0</AssemblyVersion>
        <AssemblyVersion>4.0.20.0</AssemblyVersion>
        <AssemblyVersion>4.1.0.0</AssemblyVersion>
      </AssemblyInfo>
      <AssemblyInfo>
        <AssemblyName>mscorlib</AssemblyName>
        <AssemblyVersion>2.0.5.0</AssemblyVersion>
        <AssemblyVersion>4.0.0.0</AssemblyVersion>
      </AssemblyInfo>
      <AssemblyInfo>
        <AssemblyName>netstandard</AssemblyName>
        <AssemblyVersion>2.0.0.0</AssemblyVersion>
      </AssemblyInfo>
      <ReturnValue>
        <ReturnType>System.DateTime</ReturnType>
      </ReturnValue>
      <Parameters>
        <Parameter Name="s" Type="System.String" />
      </Parameters>
      <Docs>
<<<<<<< HEAD
        <param name="s">A string containing a date and time to convert.</param>
        <param name="format">A format specifier that defines the required format of <c>s</c>.</param>
        <param name="provider">An object that supplies culture-specific formatting information about <c>s</c>.</param>
        <param name="style">A bitwise combination of the enumeration values that provides additional information about <c>s</c>, about style elements that may be present in <c>s</c>, or about the conversion from <c>s</c> to a <see cref="T:System.DateTime" /> value. A typical value to specify is <see cref="F:System.Globalization.DateTimeStyles.None" />.</param>
        <summary>Converts the specified string representation of a date and time to its <see cref="T:System.DateTime" /> equivalent using the specified format, culture-specific format information, and style. The format of the string representation must match the specified format exactly or an exception is thrown.</summary>
        <returns>An object that is equivalent to the date and time contained in <paramref name="s" />, as specified by <paramref name="format" />, <paramref name="provider" />, and <paramref name="style" />.</returns>
=======
        <param name="s">A string that contains a date and time to convert.</param>
        <summary>Converts the string representation of a date and time to its <see cref="T:System.DateTime" /> equivalent.</summary>
        <returns>An object that is equivalent to the date and time contained in <paramref name="s" />.</returns>
>>>>>>> ff5da6d0
        <remarks>
          <format type="text/markdown"><![CDATA[  
  
## Remarks  
  
> [!NOTE]
>  For examples and comprehensive usage information about this and other overloads of the `Parse` method, see the <xref:System.DateTime.Parse%2A> overload summary.  
  
 ]]></format>
        </remarks>
        <exception cref="T:System.ArgumentNullException">
          <paramref name="s" /> is <see langword="null" />.</exception>
        <exception cref="T:System.FormatException">
          <paramref name="s" /> does not contain a valid string representation of a date and time.</exception>
      </Docs>
    </Member>
    <Member MemberName="Parse">
      <MemberSignature Language="C#" Value="public static DateTime Parse (string s, IFormatProvider provider);" />
      <MemberSignature Language="ILAsm" Value=".method public static hidebysig valuetype System.DateTime Parse(string s, class System.IFormatProvider provider) cil managed" />
      <MemberSignature Language="DocId" Value="M:System.DateTime.Parse(System.String,System.IFormatProvider)" />
      <MemberType>Method</MemberType>
      <AssemblyInfo>
        <AssemblyName>System.Runtime</AssemblyName>
        <AssemblyVersion>4.0.0.0</AssemblyVersion>
        <AssemblyVersion>4.0.10.0</AssemblyVersion>
        <AssemblyVersion>4.0.20.0</AssemblyVersion>
        <AssemblyVersion>4.1.0.0</AssemblyVersion>
      </AssemblyInfo>
      <AssemblyInfo>
        <AssemblyName>mscorlib</AssemblyName>
        <AssemblyVersion>2.0.5.0</AssemblyVersion>
        <AssemblyVersion>4.0.0.0</AssemblyVersion>
      </AssemblyInfo>
      <AssemblyInfo>
        <AssemblyName>netstandard</AssemblyName>
        <AssemblyVersion>2.0.0.0</AssemblyVersion>
      </AssemblyInfo>
      <ReturnValue>
        <ReturnType>System.DateTime</ReturnType>
      </ReturnValue>
      <Parameters>
        <Parameter Name="s" Type="System.String" />
        <Parameter Name="provider" Type="System.IFormatProvider" />
      </Parameters>
      <Docs>
        <param name="s">A string that contains a date and time to convert.</param>
<<<<<<< HEAD
        <param name="formats">An array of allowable formats of <c>s</c>.</param>
=======
>>>>>>> ff5da6d0
        <param name="provider">An object that supplies culture-specific format information about <c>s</c>.</param>
        <summary>Converts the string representation of a date and time to its <see cref="T:System.DateTime" /> equivalent by using culture-specific format information.</summary>
        <returns>An object that is equivalent to the date and time contained in <paramref name="s" /> as specified by <paramref name="provider" />.</returns>
        <remarks>
          <format type="text/markdown"><![CDATA[  
  
## Remarks  
  
> [!NOTE]
>  For examples and comprehensive usage information about this and other overloads of the `Parse` method, see the <xref:System.DateTime.Parse%2A> overload summary.  
  
 ]]></format>
        </remarks>
        <exception cref="T:System.ArgumentNullException">
          <paramref name="s" /> is <see langword="null" />.</exception>
        <exception cref="T:System.FormatException">
          <paramref name="s" /> does not contain a valid string representation of a date and time.</exception>
      </Docs>
    </Member>
    <Member MemberName="Parse">
      <MemberSignature Language="C#" Value="public static DateTime Parse (string s, IFormatProvider provider, System.Globalization.DateTimeStyles styles);" />
      <MemberSignature Language="ILAsm" Value=".method public static hidebysig valuetype System.DateTime Parse(string s, class System.IFormatProvider provider, valuetype System.Globalization.DateTimeStyles styles) cil managed" />
      <MemberSignature Language="DocId" Value="M:System.DateTime.Parse(System.String,System.IFormatProvider,System.Globalization.DateTimeStyles)" />
      <MemberType>Method</MemberType>
      <AssemblyInfo>
        <AssemblyName>System.Runtime</AssemblyName>
        <AssemblyVersion>4.0.0.0</AssemblyVersion>
        <AssemblyVersion>4.0.10.0</AssemblyVersion>
        <AssemblyVersion>4.0.20.0</AssemblyVersion>
        <AssemblyVersion>4.1.0.0</AssemblyVersion>
      </AssemblyInfo>
      <AssemblyInfo>
        <AssemblyName>mscorlib</AssemblyName>
        <AssemblyVersion>2.0.5.0</AssemblyVersion>
        <AssemblyVersion>4.0.0.0</AssemblyVersion>
      </AssemblyInfo>
      <AssemblyInfo>
        <AssemblyName>netstandard</AssemblyName>
        <AssemblyVersion>2.0.0.0</AssemblyVersion>
      </AssemblyInfo>
      <ReturnValue>
        <ReturnType>System.DateTime</ReturnType>
      </ReturnValue>
      <Parameters>
        <Parameter Name="s" Type="System.String" />
        <Parameter Name="provider" Type="System.IFormatProvider" />
        <Parameter Name="styles" Type="System.Globalization.DateTimeStyles" />
      </Parameters>
      <Docs>
        <param name="s">A string that contains a date and time to convert.</param>
        <param name="provider">An object that supplies culture-specific formatting information about <c>s</c>.</param>
        <param name="styles">A bitwise combination of the enumeration values that indicates the style elements that can be present in <c>s</c> for the parse operation to succeed, and that defines how to interpret the parsed date in relation to the current time zone or the current date. A typical value to specify is <see cref="F:System.Globalization.DateTimeStyles.None" />.</param>
        <summary>Converts the string representation of a date and time to its <see cref="T:System.DateTime" /> equivalent by using culture-specific format information and formatting style.</summary>
        <returns>An object that is equivalent to the date and time contained in <paramref name="s" />, as specified by <paramref name="provider" /> and <paramref name="styles" />.</returns>
        <remarks>
          <format type="text/markdown"><![CDATA[  
  
## Remarks  
  
> [!NOTE]
>  For examples and comprehensive usage information about this and other overloads of the `Parse` method, see the <xref:System.DateTime.Parse%2A> overload summary.  
  
 ]]></format>
        </remarks>
        <exception cref="T:System.ArgumentNullException">
          <paramref name="s" /> is <see langword="null" />.</exception>
        <exception cref="T:System.FormatException">
          <paramref name="s" /> does not contain a valid string representation of a date and time.</exception>
        <exception cref="T:System.ArgumentException">
          <paramref name="styles" /> contains an invalid combination of <see cref="T:System.Globalization.DateTimeStyles" /> values. For example, both <see cref="F:System.Globalization.DateTimeStyles.AssumeLocal" /> and <see cref="F:System.Globalization.DateTimeStyles.AssumeUniversal" />.</exception>
      </Docs>
    </Member>
    <Member MemberName="ParseExact">
      <MemberSignature Language="C#" Value="public static DateTime ParseExact (string s, string format, IFormatProvider provider);" />
      <MemberSignature Language="ILAsm" Value=".method public static hidebysig valuetype System.DateTime ParseExact(string s, string format, class System.IFormatProvider provider) cil managed" />
      <MemberSignature Language="DocId" Value="M:System.DateTime.ParseExact(System.String,System.String,System.IFormatProvider)" />
      <MemberType>Method</MemberType>
      <AssemblyInfo>
        <AssemblyName>System.Runtime</AssemblyName>
        <AssemblyVersion>4.0.0.0</AssemblyVersion>
        <AssemblyVersion>4.0.10.0</AssemblyVersion>
        <AssemblyVersion>4.0.20.0</AssemblyVersion>
        <AssemblyVersion>4.1.0.0</AssemblyVersion>
      </AssemblyInfo>
      <AssemblyInfo>
        <AssemblyName>mscorlib</AssemblyName>
        <AssemblyVersion>2.0.5.0</AssemblyVersion>
        <AssemblyVersion>4.0.0.0</AssemblyVersion>
      </AssemblyInfo>
      <AssemblyInfo>
        <AssemblyName>netstandard</AssemblyName>
        <AssemblyVersion>2.0.0.0</AssemblyVersion>
      </AssemblyInfo>
      <ReturnValue>
        <ReturnType>System.DateTime</ReturnType>
      </ReturnValue>
      <Parameters>
        <Parameter Name="s" Type="System.String" />
        <Parameter Name="format" Type="System.String" />
        <Parameter Name="provider" Type="System.IFormatProvider" />
      </Parameters>
      <Docs>
        <param name="s">A string that contains a date and time to convert.</param>
        <param name="format">A format specifier that defines the required format of <c>s</c>. For more information, see the Remarks section.</param>
        <param name="provider">An object that supplies culture-specific format information about <c>s</c>.</param>
        <summary>Converts the specified string representation of a date and time to its <see cref="T:System.DateTime" /> equivalent using the specified format and culture-specific format information. The format of the string representation must match the specified format exactly.</summary>
        <returns>An object that is equivalent to the date and time contained in <paramref name="s" />, as specified by <paramref name="format" /> and <paramref name="provider" />.</returns>
        <remarks>
          <format type="text/markdown"><![CDATA[  
  
## Remarks  
 The <xref:System.DateTime.ParseExact%28System.String%2CSystem.String%2CSystem.IFormatProvider%29?displayProperty=fullName> method parses the string representation of a date, which must be in the format defined by the `format` parameter. It also requires that the \<Date> and \<Time> elements of the string representation of a date and time appear in the order specified by `format`, and that `s` have no white space other than that permitted by `format`. If `format` defines a date with no time element and the parse operation succeeds, the resulting <xref:System.DateTime> value has a time of midnight (00:00:00). If `format` defines a time with no date element and the parse operation succeeds, the resulting <xref:System.DateTime> value has a date of `DateTime.Now.Date`.  
  
 If `s` does not represent a time in a particular time zone and the parse operation succeeds, the<xref:System.DateTime.Kind%2A> property of the returned <xref:System.DateTime> value is <xref:System.DateTimeKind?displayProperty=fullName>. If `s` does represent the time in a particular time zone and `format` allows time zone information to be present (for example, if `format` is equal to the "o", "r", or "u" standard format specifiers, or if it contains the "z", "zz", or "zzz" custom format specifiers), the <xref:System.DateTime.Kind%2A> property of the returned <xref:System.DateTime> value is <xref:System.DateTimeKind?displayProperty=fullName>.  
  
 The `format` parameter is a string that contains either a single standard format specifier, or one or more custom format specifiers that define the required format of `s`. For details about valid formatting codes, see [Standard Date and Time Format Strings](~/docs/standard/base-types/standard-date-and-time-format-strings.md) or [Custom Date and Time Format Strings](~/docs/standard/base-types/custom-date-and-time-format-strings.md).  
  
> [!NOTE]
>  If `format` is a custom format pattern that does not include date or time separators (such as "yyyyMMddHHmm"), use the invariant culture for the `provider` parameter and the widest form of each custom format specifier. For example, if you want to specify hours in the format pattern, specify the wider form, "HH", instead of the narrower form, "H".  
  
 The particular date and time symbols and strings (such as names of the days of the week in a particular language) used in `s` are defined by the `provider` parameter, as is the precise format of `s` if `format` is a standard format specifier string. The `provider` parameter can be any of the following:  
  
-   A <xref:System.Globalization.CultureInfo> object that represents the culture used to interpret `s`. The <xref:System.Globalization.DateTimeFormatInfo> object returned by its <xref:System.Globalization.CultureInfo.DateTimeFormat%2A> property defines the symbols and formatting in `s`.  
  
-   A <xref:System.Globalization.DateTimeFormatInfo> object that defines the format of date and time data.  
  
-   A custom <xref:System.IFormatProvider> implementation whose <xref:System.IFormatProvider.GetFormat%2A> method returns either the <xref:System.Globalization.CultureInfo> object or the <xref:System.Globalization.DateTimeFormatInfo> object that provides formatting information.  
  
 If `provider` is `null`, the <xref:System.Globalization.CultureInfo> object that corresponds to the current culture is used.  
  
   
  
## Examples  
 The following example demonstrates the <xref:System.DateTime.ParseExact%2A> method.  
  
 [!code-csharp[System.DateTime.ParseExact#1](~/samples/snippets/csharp/VS_Snippets_CLR_System/system.DateTime.ParseExact/cs/ParseExact1.cs#1)]
 [!code-vb[System.DateTime.ParseExact#1](~/samples/snippets/visualbasic/VS_Snippets_CLR_System/system.DateTime.ParseExact/vb/ParseExact1.vb#1)]  
  
 ]]></format>
        </remarks>
        <exception cref="T:System.ArgumentNullException">
          <paramref name="s" /> or <paramref name="format" /> is <see langword="null" />.</exception>
        <exception cref="T:System.FormatException">
          <paramref name="s" /> or <paramref name="format" /> is an empty string.  
  
 -or-  
  
 <paramref name="s" /> does not contain a date and time that corresponds to the pattern specified in <paramref name="format" />.  
  
 -or-  
  
 The hour component and the AM/PM designator in <paramref name="s" /> do not agree.</exception>
        <block subset="none" type="usage">
          <para>In the [!INCLUDE[net_v40_short](~/includes/net-v40-short-md.md)], the <see cref="Overload:System.DateTime.ParseExact" /> method throws a <see cref="T:System.FormatException" /> if the string to be parsed contains an hour component and an AM/PM designator that are not in agreement. In the [!INCLUDE[net_v35_short](~/includes/net-v35-short-md.md)] and earlier versions, the AM/PM designator is ignored.</para>
        </block>
      </Docs>
    </Member>
    <Member MemberName="ParseExact">
      <MemberSignature Language="C#" Value="public static DateTime ParseExact (string s, string format, IFormatProvider provider, System.Globalization.DateTimeStyles style);" />
      <MemberSignature Language="ILAsm" Value=".method public static hidebysig valuetype System.DateTime ParseExact(string s, string format, class System.IFormatProvider provider, valuetype System.Globalization.DateTimeStyles style) cil managed" />
      <MemberSignature Language="DocId" Value="M:System.DateTime.ParseExact(System.String,System.String,System.IFormatProvider,System.Globalization.DateTimeStyles)" />
      <MemberType>Method</MemberType>
      <AssemblyInfo>
        <AssemblyName>System.Runtime</AssemblyName>
        <AssemblyVersion>4.0.0.0</AssemblyVersion>
        <AssemblyVersion>4.0.10.0</AssemblyVersion>
        <AssemblyVersion>4.0.20.0</AssemblyVersion>
        <AssemblyVersion>4.1.0.0</AssemblyVersion>
      </AssemblyInfo>
      <AssemblyInfo>
        <AssemblyName>mscorlib</AssemblyName>
        <AssemblyVersion>2.0.5.0</AssemblyVersion>
        <AssemblyVersion>4.0.0.0</AssemblyVersion>
      </AssemblyInfo>
      <AssemblyInfo>
        <AssemblyName>netstandard</AssemblyName>
        <AssemblyVersion>2.0.0.0</AssemblyVersion>
      </AssemblyInfo>
      <ReturnValue>
        <ReturnType>System.DateTime</ReturnType>
      </ReturnValue>
      <Parameters>
        <Parameter Name="s" Type="System.String" />
        <Parameter Name="format" Type="System.String" />
        <Parameter Name="provider" Type="System.IFormatProvider" />
        <Parameter Name="style" Type="System.Globalization.DateTimeStyles" />
      </Parameters>
      <Docs>
        <param name="s">A string containing a date and time to convert.</param>
        <param name="format">A format specifier that defines the required format of <c>s</c>. For more information, see the Remarks section.</param>
        <param name="provider">An object that supplies culture-specific formatting information about <c>s</c>.</param>
        <param name="style">A bitwise combination of the enumeration values that provides additional information about <c>s</c>, about style elements that may be present in <c>s</c>, or about the conversion from <c>s</c> to a <see cref="T:System.DateTime" /> value. A typical value to specify is <see cref="F:System.Globalization.DateTimeStyles.None" />.</param>
        <summary>Converts the specified string representation of a date and time to its <see cref="T:System.DateTime" /> equivalent using the specified format, culture-specific format information, and style. The format of the string representation must match the specified format exactly or an exception is thrown.</summary>
        <returns>An object that is equivalent to the date and time contained in <paramref name="s" />, as specified by <paramref name="format" />, <paramref name="provider" />, and <paramref name="style" />.</returns>
        <remarks>
          <format type="text/markdown"><![CDATA[  
  
## Remarks  
 The <xref:System.DateTime.ParseExact%28System.String%2CSystem.String%2CSystem.IFormatProvider%2CSystem.Globalization.DateTimeStyles%29?displayProperty=fullName> method parses the string representation of a date, which must be in a format defined by the `format` parameter. It also requires that the date and time elements in `s` appear in the order specified by `format`. If `s` does not match the pattern of the `format` parameter, with any variations defined by the `style` parameter, the method throws a <xref:System.FormatException>. In contrast, the <xref:System.DateTime.Parse%28System.String%2CSystem.IFormatProvider%2CSystem.Globalization.DateTimeStyles%29?displayProperty=fullName> method parses the string representation of a date in any one of the formats recognized by the format provider's <xref:System.Globalization.DateTimeFormatInfo> object. The<xref:System.DateTime.Parse%28System.String%2CSystem.IFormatProvider%2CSystem.Globalization.DateTimeStyles%29?displayProperty=fullName> method also allows the date and time elements in `s` to appear in any order.  
  
 If the `s` parameter contains only a time and no date, the current date is used unless the `style` parameter includes the <xref:System.Globalization.DateTimeStyles?displayProperty=fullName> flag, in which case the default date (`DateTime.Date.MinValue`) is used. If the `s` parameter contains only a date and no time, midnight (00:00:00) is used. The `style` parameter also determines whether the `s` parameter can contain leading, inner, or trailing white space characters.  
  
 If `s` contains no time zone information, the <xref:System.DateTime.Kind%2A> property of the returned <xref:System.DateTime> object is <xref:System.DateTimeKind?displayProperty=fullName>. This behavior can be changed by using the <xref:System.Globalization.DateTimeStyles?displayProperty=fullName> flag, which returns a <xref:System.DateTime> value whose <xref:System.DateTime.Kind%2A> property is <xref:System.DateTimeKind?displayProperty=fullName>, or by using the <xref:System.Globalization.DateTimeStyles?displayProperty=fullName> and <xref:System.Globalization.DateTimeStyles?displayProperty=fullName> flags, which returns a <xref:System.DateTime> value whose <xref:System.DateTime.Kind%2A> property is <xref:System.DateTimeKind?displayProperty=fullName>. If `s` contains time zone information, the time is converted to local time, if necessary, and the <xref:System.DateTime.Kind%2A> property of the returned <xref:System.DateTime> object is set to <xref:System.DateTimeKind?displayProperty=fullName>. This behavior can be changed by using the <xref:System.Globalization.DateTimeStyles?displayProperty=fullName> flag to not convert Coordinated Universal Time (UTC) to a local time and to set the <xref:System.DateTime.Kind%2A> property to <xref:System.DateTimeKind?displayProperty=fullName>.  
  
 The `format` parameter defines the required pattern of the `s` parameter. It can consist of either one or more custom format specifiers from the [Custom Date and Time Format Strings](~/docs/standard/base-types/custom-date-and-time-format-strings.md) table, or a single standard format specifier, which identifies a predefined pattern, from the [Standard Date and Time Format Strings](~/docs/standard/base-types/standard-date-and-time-format-strings.md) table.  
  
 If you do not use date or time separators in a custom format pattern, use the invariant culture for the `provider` parameter and the widest form of each custom format specifier. For example, if you want to specify hours in the pattern, specify the wider form, "HH", instead of the narrower form, "H".  
  
> [!NOTE]
>  Rather than requiring that `s` conform to a single format for the parse operation to succeed, you can call the <xref:System.DateTime.ParseExact%28System.String%2CSystem.String%5B%5D%2CSystem.IFormatProvider%2CSystem.Globalization.DateTimeStyles%29?displayProperty=fullName> method and specify multiple permitted formats. This makes the parse operation more likely to succeed.  
  
 The `styles` parameter includes one or more members of the <xref:System.Globalization.DateTimeStyles> enumeration that determine whether and where white space not defined by `format` can appear in `s` and that control the precise behavior of the parse operation. The following table describes how each member of the <xref:System.Globalization.DateTimeStyles> enumeration affects the operation of the <xref:System.DateTime.ParseExact%28System.String%2CSystem.String%2CSystem.IFormatProvider%2CSystem.Globalization.DateTimeStyles%29> method.  
  
|DateTimeStyles member|Description|  
|---------------------------|-----------------|  
|<xref:System.Globalization.DateTimeStyles.AdjustToUniversal>|Parses `s` and, if necessary, converts it to UTC. If `s` includes a time zone offset, or if `s` contains no time zone information but `styles` includes the <xref:System.Globalization.DateTimeStyles?displayProperty=fullName> flag, the method parses the string, calls <xref:System.DateTime.ToUniversalTime%2A> to convert the returned <xref:System.DateTime> value to UTC, and sets the <xref:System.DateTime.Kind%2A> property to <xref:System.DateTimeKind?displayProperty=fullName>. If `s` indicates that it represents UTC, or if `s` does not contain time zone information but `styles` includes the <xref:System.Globalization.DateTimeStyles?displayProperty=fullName> flag, the method parses the string, performs no time zone conversion on the returned <xref:System.DateTime> value, and sets the <xref:System.DateTime.Kind%2A> property to <xref:System.DateTimeKind?displayProperty=fullName>. In all other cases, the flag has no effect.|  
|<xref:System.Globalization.DateTimeStyles.AllowInnerWhite>|Specifies that white space not defined by `format` can appear between any individual date or time element.|  
|<xref:System.Globalization.DateTimeStyles.AllowLeadingWhite>|Specifies that white space not defined by `format` can appear at the beginning of `s`.|  
|<xref:System.Globalization.DateTimeStyles.AllowTrailingWhite>|Specifies that white space not defined by `format` can appear at the end of `s`.|  
|<xref:System.Globalization.DateTimeStyles.AllowWhiteSpaces>|Specifies that `s` may contain leading, inner, and trailing white spaces not defined by `format`.|  
|<xref:System.Globalization.DateTimeStyles.AssumeLocal>|Specifies that if `s` lacks any time zone information, it is assumed to represent a local time. Unless the <xref:System.Globalization.DateTimeStyles?displayProperty=fullName> flag is present, the <xref:System.DateTime.Kind%2A> property of the returned <xref:System.DateTime> value is set to <xref:System.DateTimeKind?displayProperty=fullName>.|  
|<xref:System.Globalization.DateTimeStyles.AssumeUniversal>|Specifies that if `s` lacks any time zone information, it is assumed to represent UTC. Unless the <xref:System.Globalization.DateTimeStyles?displayProperty=fullName> flag is present, the method converts the returned <xref:System.DateTime> value from UTC to local time and sets its <xref:System.DateTime.Kind%2A> property to <xref:System.DateTimeKind?displayProperty=fullName>.|  
|<xref:System.Globalization.DateTimeStyles.NoCurrentDateDefault>|If `s` contains time without date information, the date of the return value is set to `DateTime.MinValue.Date`.|  
|<xref:System.Globalization.DateTimeStyles.None>|The `s` parameter is parsed using default values. No white space other than that present in `format` is allowed. If `s` lacks a date component, the date of the returned <xref:System.DateTime> value is set to 1/1/0001. If `s` contains no time zone information, the <xref:System.DateTime.Kind%2A> property of the returned <xref:System.DateTime> object is set to <xref:System.DateTimeKind?displayProperty=fullName>. If time zone information is present in `s`, the time is converted to local time and the <xref:System.DateTime.Kind%2A> property of the returned <xref:System.DateTime> object is set to <xref:System.DateTimeKind?displayProperty=fullName>.|  
|<xref:System.Globalization.DateTimeStyles.RoundtripKind>|For strings that contain time zone information, tries to prevent the conversion to a <xref:System.DateTime> value date and time with its <xref:System.DateTime.Kind%2A> property set to <xref:System.DateTimeKind?displayProperty=fullName>. This flag primarily prevents the conversion of UTC times to local times.|  
  
 The particular date and time symbols and strings (such as the names of the days of the week in a particular language) used in `s` are defined by the `provider` parameter, as is the precise format of `s` if `format` is a standard format specifier string. The `provider` parameter can be any of the following:  
  
-   A <xref:System.Globalization.CultureInfo> object that represents the culture used to interpret `s`. The <xref:System.Globalization.DateTimeFormatInfo> object returned by its <xref:System.Globalization.CultureInfo.DateTimeFormat%2A> property defines the symbols and formatting in `s`.  
  
-   A <xref:System.Globalization.DateTimeFormatInfo> object that defines the format of date and time data.  
  
-   A custom <xref:System.IFormatProvider> implementation whose <xref:System.IFormatProvider.GetFormat%2A> method returns either the <xref:System.Globalization.CultureInfo> object or the <xref:System.Globalization.DateTimeFormatInfo> object that provides formatting information.  
  
 If `provider` is `null`, the <xref:System.Globalization.CultureInfo> object that corresponds to the current culture is used.  
  
   
  
## Examples  
 The following example demonstrates the <xref:System.DateTime.ParseExact%28System.String%2CSystem.String%2CSystem.IFormatProvider%29> method. Note that the string " 5/01/2009 8:30 AM" cannot be parsed successfully when the `styles` parameter equals <xref:System.Globalization.DateTimeStyles?displayProperty=fullName> because leading spaces are not allowed by `format`. Additionally, the string "5/01/2009 09:00" cannot be parsed successfully with a `format` of "MM/dd/yyyyhh:mm" because the date string does not precede the month number with a leading zero, as `format` requires.  
  
 [!code-csharp[System.DateTime.ParseExact#2](~/samples/snippets/csharp/VS_Snippets_CLR_System/system.DateTime.ParseExact/cs/parseexact2.cs#2)]
 [!code-vb[System.DateTime.ParseExact#2](~/samples/snippets/visualbasic/VS_Snippets_CLR_System/system.DateTime.ParseExact/vb/parseexact2.vb#2)]  
  
 ]]></format>
        </remarks>
        <exception cref="T:System.ArgumentNullException">
          <paramref name="s" /> or <paramref name="format" /> is <see langword="null" />.</exception>
        <exception cref="T:System.FormatException">
          <paramref name="s" /> or <paramref name="format" /> is an empty string.  
  
 -or-  
  
 <paramref name="s" /> does not contain a date and time that corresponds to the pattern specified in <paramref name="format" />.  
  
 -or-  
  
 The hour component and the AM/PM designator in <paramref name="s" /> do not agree.</exception>
        <exception cref="T:System.ArgumentException">
          <paramref name="style" /> contains an invalid combination of <see cref="T:System.Globalization.DateTimeStyles" /> values. For example, both <see cref="F:System.Globalization.DateTimeStyles.AssumeLocal" /> and <see cref="F:System.Globalization.DateTimeStyles.AssumeUniversal" />.</exception>
        <block subset="none" type="usage">
          <para>In the [!INCLUDE[net_v40_short](~/includes/net-v40-short-md.md)], the <see cref="Overload:System.DateTime.ParseExact" /> method throws a <see cref="T:System.FormatException" /> if the string to be parsed contains an hour component and an AM/PM designator that are not in agreement. In the [!INCLUDE[net_v35_short](~/includes/net-v35-short-md.md)] and earlier versions, the AM/PM designator is ignored.</para>
        </block>
      </Docs>
    </Member>
    <Member MemberName="ParseExact">
      <MemberSignature Language="C#" Value="public static DateTime ParseExact (string s, string[] formats, IFormatProvider provider, System.Globalization.DateTimeStyles style);" />
      <MemberSignature Language="ILAsm" Value=".method public static hidebysig valuetype System.DateTime ParseExact(string s, string[] formats, class System.IFormatProvider provider, valuetype System.Globalization.DateTimeStyles style) cil managed" />
      <MemberSignature Language="DocId" Value="M:System.DateTime.ParseExact(System.String,System.String[],System.IFormatProvider,System.Globalization.DateTimeStyles)" />
      <MemberType>Method</MemberType>
      <AssemblyInfo>
        <AssemblyName>System.Runtime</AssemblyName>
        <AssemblyVersion>4.0.0.0</AssemblyVersion>
        <AssemblyVersion>4.0.10.0</AssemblyVersion>
        <AssemblyVersion>4.0.20.0</AssemblyVersion>
        <AssemblyVersion>4.1.0.0</AssemblyVersion>
      </AssemblyInfo>
      <AssemblyInfo>
        <AssemblyName>mscorlib</AssemblyName>
        <AssemblyVersion>2.0.5.0</AssemblyVersion>
        <AssemblyVersion>4.0.0.0</AssemblyVersion>
      </AssemblyInfo>
      <AssemblyInfo>
        <AssemblyName>netstandard</AssemblyName>
        <AssemblyVersion>2.0.0.0</AssemblyVersion>
      </AssemblyInfo>
      <ReturnValue>
        <ReturnType>System.DateTime</ReturnType>
      </ReturnValue>
      <Parameters>
        <Parameter Name="s" Type="System.String" />
        <Parameter Name="formats" Type="System.String[]" />
        <Parameter Name="provider" Type="System.IFormatProvider" />
        <Parameter Name="style" Type="System.Globalization.DateTimeStyles" />
      </Parameters>
      <Docs>
        <param name="s">A string that contains a date and time to convert.</param>
        <param name="formats">An array of allowable formats of <c>s</c>. For more information, see the Remarks section.</param>
        <param name="provider">An object that supplies culture-specific format information about <c>s</c>.</param>
        <param name="style">A bitwise combination of enumeration values that indicates the permitted format of <c>s</c>. A typical value to specify is <see cref="F:System.Globalization.DateTimeStyles.None" />.</param>
        <summary>Converts the specified string representation of a date and time to its <see cref="T:System.DateTime" /> equivalent using the specified array of formats, culture-specific format information, and style. The format of the string representation must match at least one of the specified formats exactly or an exception is thrown.</summary>
        <returns>An object that is equivalent to the date and time contained in <paramref name="s" />, as specified by <paramref name="formats" />, <paramref name="provider" />, and <paramref name="style" />.</returns>
        <remarks>
          <format type="text/markdown"><![CDATA[  
  
## Remarks  
 The <xref:System.DateTime.ParseExact%28System.String%2CSystem.String%5B%5D%2CSystem.IFormatProvider%2CSystem.Globalization.DateTimeStyles%29?displayProperty=fullName> method parses the string representation of a date that matches any one of the patterns assigned to the `formats` parameter. If the string `s` does not match any one of these patterns with any of the variations defined by the `styles` parameter, the method throws a <xref:System.FormatException>. Aside from comparing `s` to multiple formatting patterns, rather than to a single formatting pattern, this overload behaves identically to the <xref:System.DateTime.ParseExact%28System.String%2CSystem.String%2CSystem.IFormatProvider%2CSystem.Globalization.DateTimeStyles%29?displayProperty=fullName> method.  
  
 The `s` parameter contains the date and time to parse. If the `s` parameter contains only a time and no date, the current date is used unless the `style` parameter includes the <xref:System.Globalization.DateTimeStyles?displayProperty=fullName> flag, in which case the default date (`DateTime.Date.MinValue`) is used. If the `s` parameter contains only a date and no time, midnight (00:00:00) is used. The `style` parameter also determines whether the `s` parameter can contain leading, inner, or trailing white space characters other than those permitted by one of the format strings in `formats`.  
  
 If `s` contains no time zone information, the <xref:System.DateTime.Kind%2A> property of the returned <xref:System.DateTime> object is <xref:System.DateTimeKind?displayProperty=fullName>. This behavior can be changed by using the <xref:System.Globalization.DateTimeStyles?displayProperty=fullName> flag, which returns a <xref:System.DateTime> value whose <xref:System.DateTime.Kind%2A> property is <xref:System.DateTimeKind?displayProperty=fullName>, or by using the <xref:System.Globalization.DateTimeStyles?displayProperty=fullName> and <xref:System.Globalization.DateTimeStyles?displayProperty=fullName> flags, which returns a <xref:System.DateTime> value whose <xref:System.DateTime.Kind%2A> property is <xref:System.DateTimeKind?displayProperty=fullName>. If `s` contains time zone information, the time is converted to local time, if necessary, and the <xref:System.DateTime.Kind%2A> property of the returned <xref:System.DateTime> object is set to <xref:System.DateTimeKind?displayProperty=fullName>. This behavior can be changed by using the <xref:System.Globalization.DateTimeStyles?displayProperty=fullName> flag to not convert Coordinated Universal Time (UTC) to a local time and set the <xref:System.DateTime.Kind%2A> property to <xref:System.DateTimeKind?displayProperty=fullName>.  
  
 The `formats` parameter contains an array of patterns, one of which `s` must match exactly if the parse operation is to succeed. The patterns in the `formats` parameter consists of one or more custom format specifiers from the [Custom Date and Time Format Strings](~/docs/standard/base-types/custom-date-and-time-format-strings.md) table, or a single standard format specifier, which identifies a predefined pattern, from the [Standard Date and Time Format Strings](~/docs/standard/base-types/standard-date-and-time-format-strings.md) table.  
  
 If you do not use date or time separators in a custom format pattern, use the invariant culture for the `provider` parameter and the widest form of each custom format specifier. For example, if you want to specify hours in the pattern, specify the wider form, "HH", instead of the narrower form, "H".  
  
 The `styles` parameter includes one or more members of the <xref:System.Globalization.DateTimeStyles> enumeration that determine whether and where white space not defined by `format` can appear in `s` and that control the precise behavior of the parse operation. The following table describes how each member of the <xref:System.Globalization.DateTimeStyles> enumeration affects the operation of the <xref:System.DateTime.ParseExact%28System.String%2CSystem.String%2CSystem.IFormatProvider%2CSystem.Globalization.DateTimeStyles%29> method.  
  
|DateTimeStyles member|Description|  
|---------------------------|-----------------|  
|<xref:System.Globalization.DateTimeStyles.AdjustToUniversal>|Parses `s` and, if necessary, converts it to UTC. If `s` includes a time zone offset, or if `s` contains no time zone information but `styles` includes the <xref:System.Globalization.DateTimeStyles?displayProperty=fullName> flag, the method parses the string, calls <xref:System.DateTime.ToUniversalTime%2A> to convert the returned <xref:System.DateTime> value to UTC, and sets the <xref:System.DateTime.Kind%2A> property to <xref:System.DateTimeKind?displayProperty=fullName>. If `s` indicates that it represents UTC, or if `s` does not contain time zone information but `styles` includes the <xref:System.Globalization.DateTimeStyles?displayProperty=fullName> flag, the method parses the string, performs no time zone conversion on the returned <xref:System.DateTime> value, and sets the <xref:System.DateTime.Kind%2A> property to <xref:System.DateTimeKind?displayProperty=fullName>. In all other cases, the flag has no effect.|  
|<xref:System.Globalization.DateTimeStyles.AllowInnerWhite>|Specifies that white space not defined by `format` can appear between any individual date or time element.|  
|<xref:System.Globalization.DateTimeStyles.AllowLeadingWhite>|Specifies that white space not defined by `format` can appear at the beginning of `s`.|  
|<xref:System.Globalization.DateTimeStyles.AllowTrailingWhite>|Specifies that white space not defined by `format` can appear at the end of `s`.|  
|<xref:System.Globalization.DateTimeStyles.AllowWhiteSpaces>|Specifies that `s` may contain leading, inner, and trailing white spaces not defined by `format`.|  
|<xref:System.Globalization.DateTimeStyles.AssumeLocal>|Specifies that if `s` lacks any time zone information, it is assumed to represent a local time. Unless the <xref:System.Globalization.DateTimeStyles?displayProperty=fullName> flag is present, the <xref:System.DateTime.Kind%2A> property of the returned <xref:System.DateTime> value is set to <xref:System.DateTimeKind?displayProperty=fullName>.|  
|<xref:System.Globalization.DateTimeStyles.AssumeUniversal>|Specifies that if `s` lacks any time zone information, it is assumed to represent UTC. Unless the <xref:System.Globalization.DateTimeStyles?displayProperty=fullName> flag is present, the method converts the returned <xref:System.DateTime> value from UTC to local time and sets its <xref:System.DateTime.Kind%2A> property to <xref:System.DateTimeKind?displayProperty=fullName>.|  
|<xref:System.Globalization.DateTimeStyles.NoCurrentDateDefault>|If `s` contains time without date information, the date of the return value is set to `DateTime.MinValue.Date`.|  
|<xref:System.Globalization.DateTimeStyles.None>|The `s` parameter is parsed using default values. No white space other than that present in `format` is allowed. If `s` lacks a date component, the date of the returned <xref:System.DateTime> value is set to 1/1/0001. If `s` contains no time zone information, the <xref:System.DateTime.Kind%2A> property of the returned <xref:System.DateTime> object is set to <xref:System.DateTimeKind?displayProperty=fullName>. If time zone information is present in `s`, the time is converted to local time and the <xref:System.DateTime.Kind%2A> property of the returned <xref:System.DateTime> object is set to <xref:System.DateTimeKind?displayProperty=fullName>.|  
|<xref:System.Globalization.DateTimeStyles.RoundtripKind>|For strings that contain time zone information, tries to prevent the conversion to a date and time with its <xref:System.DateTime.Kind%2A> property set to <xref:System.DateTimeKind?displayProperty=fullName>. This flag primarily prevents the conversion of UTC times to local times.|  
  
 The particular date and time symbols and strings (such as the names of the days of the week in a particular language) used in `s` are defined by the `provider` parameter, as is the precise format of `s` if `format` is a standard format specifier string. The `provider` parameter can be any of the following:  
  
-   A <xref:System.Globalization.CultureInfo> object that represents the culture used to interpret `s`. The <xref:System.Globalization.DateTimeFormatInfo> object returned by its <xref:System.Globalization.CultureInfo.DateTimeFormat%2A> property defines the symbols and formatting in `s`.  
  
-   A <xref:System.Globalization.DateTimeFormatInfo> object that defines the format of date and time data.  
  
-   A custom <xref:System.IFormatProvider> implementation whose <xref:System.IFormatProvider.GetFormat%2A> method returns either the <xref:System.Globalization.CultureInfo> object or the <xref:System.Globalization.DateTimeFormatInfo> object that provides formatting information.  
  
 If `provider` is `null`, the <xref:System.Globalization.CultureInfo> object that corresponds to the current culture is used.  
  
   
  
## Examples  
 The following example uses the <xref:System.DateTime.ParseExact%28System.String%2CSystem.String%5B%5D%2CSystem.IFormatProvider%2CSystem.Globalization.DateTimeStyles%29?displayProperty=fullName> method to ensure that a string in a number of possible formats can be successfully parsed .  
  
 [!code-csharp[System.Datetime.ParseExact#3](~/samples/snippets/csharp/VS_Snippets_CLR_System/system.DateTime.ParseExact/cs/parseexact3.cs#3)]
 [!code-vb[System.Datetime.ParseExact#3](~/samples/snippets/visualbasic/VS_Snippets_CLR_System/system.DateTime.ParseExact/vb/parseexact3.vb#3)]  
  
 ]]></format>
        </remarks>
        <exception cref="T:System.ArgumentNullException">
          <paramref name="s" /> or <paramref name="formats" /> is <see langword="null" />.</exception>
        <exception cref="T:System.FormatException">
          <paramref name="s" /> is an empty string.  
  
 -or-  
  
 an element of <paramref name="formats" /> is an empty string.  
  
 -or-  
  
 <paramref name="s" /> does not contain a date and time that corresponds to any element of <paramref name="formats" />.  
  
 -or-  
  
 The hour component and the AM/PM designator in <paramref name="s" /> do not agree.</exception>
        <exception cref="T:System.ArgumentException">
          <paramref name="style" /> contains an invalid combination of <see cref="T:System.Globalization.DateTimeStyles" /> values. For example, both <see cref="F:System.Globalization.DateTimeStyles.AssumeLocal" /> and <see cref="F:System.Globalization.DateTimeStyles.AssumeUniversal" />.</exception>
        <block subset="none" type="usage">
          <para>In the [!INCLUDE[net_v40_short](~/includes/net-v40-short-md.md)], the <see cref="Overload:System.DateTime.ParseExact" /> method throws a <see cref="T:System.FormatException" /> if the string to be parsed contains an hour component and an AM/PM designator that are not in agreement. In the [!INCLUDE[net_v35_short](~/includes/net-v35-short-md.md)] and earlier versions, the AM/PM designator is ignored.</para>
        </block>
      </Docs>
    </Member>
    <Member MemberName="Second">
      <MemberSignature Language="C#" Value="public int Second { get; }" />
      <MemberSignature Language="ILAsm" Value=".property instance int32 Second" />
      <MemberSignature Language="DocId" Value="P:System.DateTime.Second" />
      <MemberType>Property</MemberType>
      <AssemblyInfo>
        <AssemblyName>System.Runtime</AssemblyName>
        <AssemblyVersion>4.0.0.0</AssemblyVersion>
        <AssemblyVersion>4.0.10.0</AssemblyVersion>
        <AssemblyVersion>4.0.20.0</AssemblyVersion>
        <AssemblyVersion>4.1.0.0</AssemblyVersion>
      </AssemblyInfo>
      <AssemblyInfo>
        <AssemblyName>mscorlib</AssemblyName>
        <AssemblyVersion>2.0.5.0</AssemblyVersion>
        <AssemblyVersion>4.0.0.0</AssemblyVersion>
      </AssemblyInfo>
      <AssemblyInfo>
        <AssemblyName>netstandard</AssemblyName>
        <AssemblyVersion>2.0.0.0</AssemblyVersion>
      </AssemblyInfo>
      <ReturnValue>
        <ReturnType>System.Int32</ReturnType>
      </ReturnValue>
      <Docs>
        <summary>Gets the seconds component of the date represented by this instance.</summary>
        <value>The seconds component, expressed as a value between 0 and 59.</value>
        <remarks>
          <format type="text/markdown"><![CDATA[  
  
## Examples  
 The following example demonstrates the <xref:System.DateTime.Second%2A> property.  
  
 [!code-cpp[System.DateTime.Minute etc#1](~/samples/snippets/cpp/VS_Snippets_CLR_System/system.DateTime.Minute etc/CPP/class1.cpp#1)]
 [!code-csharp[System.DateTime.Minute etc#1](~/samples/snippets/csharp/VS_Snippets_CLR_System/system.DateTime.Minute etc/CS/class1.cs#1)]
 [!code-vb[System.DateTime.Minute etc#1](~/samples/snippets/visualbasic/VS_Snippets_CLR_System/system.DateTime.Minute etc/VB/class1.vb#1)]  
  
 ]]></format>
        </remarks>
      </Docs>
    </Member>
    <Member MemberName="SpecifyKind">
      <MemberSignature Language="C#" Value="public static DateTime SpecifyKind (DateTime value, DateTimeKind kind);" />
      <MemberSignature Language="ILAsm" Value=".method public static hidebysig valuetype System.DateTime SpecifyKind(valuetype System.DateTime value, valuetype System.DateTimeKind kind) cil managed" />
      <MemberSignature Language="DocId" Value="M:System.DateTime.SpecifyKind(System.DateTime,System.DateTimeKind)" />
      <MemberType>Method</MemberType>
      <AssemblyInfo>
        <AssemblyName>System.Runtime</AssemblyName>
        <AssemblyVersion>4.0.0.0</AssemblyVersion>
        <AssemblyVersion>4.0.10.0</AssemblyVersion>
        <AssemblyVersion>4.0.20.0</AssemblyVersion>
        <AssemblyVersion>4.1.0.0</AssemblyVersion>
      </AssemblyInfo>
      <AssemblyInfo>
        <AssemblyName>mscorlib</AssemblyName>
        <AssemblyVersion>2.0.5.0</AssemblyVersion>
        <AssemblyVersion>4.0.0.0</AssemblyVersion>
      </AssemblyInfo>
      <AssemblyInfo>
        <AssemblyName>netstandard</AssemblyName>
        <AssemblyVersion>2.0.0.0</AssemblyVersion>
      </AssemblyInfo>
      <ReturnValue>
        <ReturnType>System.DateTime</ReturnType>
      </ReturnValue>
      <Parameters>
        <Parameter Name="value" Type="System.DateTime" />
        <Parameter Name="kind" Type="System.DateTimeKind" />
      </Parameters>
      <Docs>
        <param name="value">A date and time.</param>
        <param name="kind">One of the enumeration values that indicates whether the new object represents local time, UTC, or neither.</param>
        <summary>Creates a new <see cref="T:System.DateTime" /> object that has the same number of ticks as the specified <see cref="T:System.DateTime" />, but is designated as either local time, Coordinated Universal Time (UTC), or neither, as indicated by the specified <see cref="T:System.DateTimeKind" /> value.</summary>
        <returns>A new object that has the same number of ticks as the object represented by the <paramref name="value" /> parameter and the <see cref="T:System.DateTimeKind" /> value specified by the <paramref name="kind" /> parameter.</returns>
        <remarks>
          <format type="text/markdown"><![CDATA[  
  
## Remarks  
 A <xref:System.DateTime> object consists of a Kind field that indicates whether the time value is based on local time, Coordinated Universal Time (UTC), or neither, and a Ticks field that contains a time value measured in 100-nanosecond ticks. The <xref:System.DateTime.SpecifyKind%2A> method creates a new <xref:System.DateTime> object using the specified `kind` parameter and the original time value.  
  
> [!IMPORTANT]
>  The returned <xref:System.DateTime> value does not represent the same instant in time as the `value` parameter, and <xref:System.DateTime.SpecifyKind%2A> is not a time zone conversion method. Instead, it leaves the time specified by the `value` parameter unchanged, and sets the <xref:System.DateTime.Kind%2A> property to `kind`. For information about time zone conversions, see [Converting Times Between Time Zones](~/docs/standard/datetime/converting-between-time-zones.md).  
  
 The <xref:System.DateTime.SpecifyKind%2A> method is useful in interoperability scenarios where you receive a <xref:System.DateTime> object with an unspecified Kind field, but you can determine by independent means that the Ticks field represents local time or UTC.  
  
   
  
## Examples  
 The following example uses the <xref:System.DateTime.SpecifyKind%2A> method to demonstrate how the <xref:System.DateTime.Kind%2A> property influences the <xref:System.DateTime.ToLocalTime%2A> and <xref:System.DateTime.ToUniversalTime%2A> conversion methods.  
  
 [!code-csharp[DateTime.Kind_Suite#1](~/samples/snippets/csharp/VS_Snippets_CLR/DateTime.Kind_Suite/cs/ks.cs#1)]
 [!code-vb[DateTime.Kind_Suite#1](~/samples/snippets/visualbasic/VS_Snippets_CLR/DateTime.Kind_Suite/vb/ks.vb#1)]  
  
 ]]></format>
        </remarks>
      </Docs>
    </Member>
    <Member MemberName="Subtract">
      <MemberSignature Language="C#" Value="public TimeSpan Subtract (DateTime value);" />
      <MemberSignature Language="ILAsm" Value=".method public hidebysig instance valuetype System.TimeSpan Subtract(valuetype System.DateTime value) cil managed" />
      <MemberSignature Language="DocId" Value="M:System.DateTime.Subtract(System.DateTime)" />
      <MemberType>Method</MemberType>
      <AssemblyInfo>
        <AssemblyName>System.Runtime</AssemblyName>
        <AssemblyVersion>4.0.0.0</AssemblyVersion>
        <AssemblyVersion>4.0.10.0</AssemblyVersion>
        <AssemblyVersion>4.0.20.0</AssemblyVersion>
        <AssemblyVersion>4.1.0.0</AssemblyVersion>
      </AssemblyInfo>
      <AssemblyInfo>
        <AssemblyName>mscorlib</AssemblyName>
        <AssemblyVersion>2.0.5.0</AssemblyVersion>
        <AssemblyVersion>4.0.0.0</AssemblyVersion>
      </AssemblyInfo>
      <AssemblyInfo>
        <AssemblyName>netstandard</AssemblyName>
        <AssemblyVersion>2.0.0.0</AssemblyVersion>
      </AssemblyInfo>
      <ReturnValue>
        <ReturnType>System.TimeSpan</ReturnType>
      </ReturnValue>
      <Parameters>
        <Parameter Name="value" Type="System.DateTime" />
      </Parameters>
      <Docs>
        <param name="value">The date and time value to subtract.</param>
        <summary>Subtracts the specified date and time from this instance.</summary>
        <returns>A time interval that is equal to the date and time represented by this instance minus the date and time represented by <paramref name="value" />.</returns>
        <remarks>
          <format type="text/markdown"><![CDATA[  
  
## Remarks  
 The <xref:System.DateTime.Subtract%28System.DateTime%29> method determines the difference between two dates. To subtract a time interval from the current instance, call the <xref:System.DateTime.Subtract%28System.TimeSpan%29> method. To subtract a particular time interval from the current instance, call the method that adds that time interval to the current date, and supply a negative value as the method argument. For example, to subtract two months from the current date, call the <xref:System.DateTime.AddMonths%28System.Int32%29> method with a value of -2.  
  
 If the date and time of the current instance is earlier than `value`, the method returns a <xref:System.TimeSpan> object that represents a negative time span. That is, the value of all of its non-zero properties (such as <xref:System.TimeSpan.Days%2A> or <xref:System.TimeSpan.Ticks%2A>) is negative.  
  
 The<xref:System.DateTime.Subtract%28System.DateTime%29> method does not consider the value of the <xref:System.DateTime.Kind%2A> property of the two <xref:System.DateTime> values when performing the subtraction. Before subtracting <xref:System.DateTime> objects, ensure that the objects represent times in the same time zone. Otherwise, the result will include the difference between time zones.  
  
> [!NOTE]
>  The <xref:System.DateTimeOffset.Subtract%28System.DateTimeOffset%29?displayProperty=fullName> method does consider the difference between time zones when performing the subtraction.  
  
   
  
## Examples  
 The following example demonstrates the <xref:System.DateTime.Subtract%2A> method and the subtraction operator.  
  
 [!code-cpp[DateTime.Subtraction#1](~/samples/snippets/cpp/VS_Snippets_CLR/DateTime.Subtraction/CPP/class1.cpp#1)]
 [!code-csharp[DateTime.Subtraction#1](~/samples/snippets/csharp/VS_Snippets_CLR/DateTime.Subtraction/CS/class1.cs#1)]
 [!code-vb[DateTime.Subtraction#1](~/samples/snippets/visualbasic/VS_Snippets_CLR/DateTime.Subtraction/VB/class1.vb#1)]  
  
 ]]></format>
        </remarks>
        <exception cref="T:System.ArgumentOutOfRangeException">The result is less than <see cref="F:System.DateTime.MinValue" /> or greater than <see cref="F:System.DateTime.MaxValue" />.</exception>
      </Docs>
    </Member>
    <Member MemberName="Subtract">
      <MemberSignature Language="C#" Value="public DateTime Subtract (TimeSpan value);" />
      <MemberSignature Language="ILAsm" Value=".method public hidebysig instance valuetype System.DateTime Subtract(valuetype System.TimeSpan value) cil managed" />
      <MemberSignature Language="DocId" Value="M:System.DateTime.Subtract(System.TimeSpan)" />
      <MemberType>Method</MemberType>
      <AssemblyInfo>
        <AssemblyName>System.Runtime</AssemblyName>
        <AssemblyVersion>4.0.0.0</AssemblyVersion>
        <AssemblyVersion>4.0.10.0</AssemblyVersion>
        <AssemblyVersion>4.0.20.0</AssemblyVersion>
        <AssemblyVersion>4.1.0.0</AssemblyVersion>
      </AssemblyInfo>
      <AssemblyInfo>
        <AssemblyName>mscorlib</AssemblyName>
        <AssemblyVersion>2.0.5.0</AssemblyVersion>
        <AssemblyVersion>4.0.0.0</AssemblyVersion>
      </AssemblyInfo>
      <AssemblyInfo>
        <AssemblyName>netstandard</AssemblyName>
        <AssemblyVersion>2.0.0.0</AssemblyVersion>
      </AssemblyInfo>
      <ReturnValue>
        <ReturnType>System.DateTime</ReturnType>
      </ReturnValue>
      <Parameters>
        <Parameter Name="value" Type="System.TimeSpan" />
      </Parameters>
      <Docs>
        <param name="value">The time interval to subtract.</param>
        <summary>Subtracts the specified duration from this instance.</summary>
        <returns>An object that is equal to the date and time represented by this instance minus the time interval represented by <paramref name="value" />.</returns>
        <remarks>
          <format type="text/markdown"><![CDATA[  
  
## Remarks  
 The <xref:System.DateTime.Subtract%28System.TimeSpan%29> method returns the date that is a specified time interval difference from the current instance. To determine the time interval between two dates, call the <xref:System.DateTime.Subtract%28System.DateTime%29> method. To subtract a particular time interval from the current instance, call the method that adds that time interval to the current date, and supply a negative value as the method argument. For example, to subtract two months from the current date, call the <xref:System.DateTime.AddMonths%28System.Int32%29> method with a value of -2.  
  
 This method does not change the value of this <xref:System.DateTime>. Instead, it returns a new <xref:System.DateTime> whose value is the result of this operation.  
  
 Ordinarily, the <xref:System.DateTime.Subtract%28System.TimeSpan%29?displayProperty=fullName> method subtracts a <xref:System.TimeSpan> object that represents a positive time span and returns a <xref:System.DateTime> value that is earlier than the date and time of the current instance. However, if the <xref:System.TimeSpan> object represents a negative time span, the <xref:System.DateTime.Subtract%28System.TimeSpan%29?displayProperty=fullName> method returns a <xref:System.DateTime> value that is later than the date and time of the current instance.  
  
 The <xref:System.DateTime.Subtract%28System.TimeSpan%29?displayProperty=fullName> method allows you to subtract a time interval that consists of more than one unit of time (such as a given number of hours and a given number of minutes). To subtract a single unit of time (such as years, months, or days) from the <xref:System.DateTime> instance, you can pass a negative numeric value as a parameter to any of the following methods:  
  
-   <xref:System.DateTime.AddYears%2A>, to subtract a specific number of years from the current date and time instance.  
  
-   <xref:System.DateTime.AddMonths%2A>, to subtract a specific number of months from the current date and time instance.  
  
-   <xref:System.DateTime.AddDays%2A>, to subtract a specific number of days from the current date and time instance.  
  
-   <xref:System.DateTime.AddHours%2A>, to subtract a specific number of hours from the current date and time instance.  
  
-   <xref:System.DateTime.AddMinutes%2A>, to subtract a specific number of minutes from the current date and time instance.  
  
-   <xref:System.DateTime.AddSeconds%2A>, to subtract a specific number of seconds from the current date and time instance.  
  
-   <xref:System.DateTime.AddMilliseconds%2A>, to subtract a specific number of milliseconds from the current date and time instance.  
  
-   <xref:System.DateTime.AddTicks%2A>, to subtract a specific number of ticks from the current date and time instance.  
  
   
  
## Examples  
 The following example demonstrates the <xref:System.DateTime.Subtract%2A> method and the subtraction operator.  
  
 [!code-cpp[DateTime.Subtraction#1](~/samples/snippets/cpp/VS_Snippets_CLR/DateTime.Subtraction/CPP/class1.cpp#1)]
 [!code-csharp[DateTime.Subtraction#1](~/samples/snippets/csharp/VS_Snippets_CLR/DateTime.Subtraction/CS/class1.cs#1)]
 [!code-vb[DateTime.Subtraction#1](~/samples/snippets/visualbasic/VS_Snippets_CLR/DateTime.Subtraction/VB/class1.vb#1)]  
  
 ]]></format>
        </remarks>
        <exception cref="T:System.ArgumentOutOfRangeException">The result is less than <see cref="F:System.DateTime.MinValue" /> or greater than <see cref="F:System.DateTime.MaxValue" />.</exception>
      </Docs>
    </Member>
    <Member MemberName="System.IComparable.CompareTo">
      <MemberSignature Language="C#" Value="int IComparable.CompareTo (object value);" />
      <MemberSignature Language="ILAsm" Value=".method hidebysig newslot virtual instance int32 System.IComparable.CompareTo(object value) cil managed" />
      <MemberSignature Language="DocId" Value="M:System.DateTime.System#IComparable#CompareTo(System.Object)" />
      <MemberType>Method</MemberType>
      <AssemblyInfo>
        <AssemblyName>System.Runtime</AssemblyName>
        <AssemblyVersion>4.0.0.0</AssemblyVersion>
        <AssemblyVersion>4.0.10.0</AssemblyVersion>
        <AssemblyVersion>4.0.20.0</AssemblyVersion>
        <AssemblyVersion>4.1.0.0</AssemblyVersion>
      </AssemblyInfo>
      <ReturnValue>
        <ReturnType>System.Int32</ReturnType>
      </ReturnValue>
      <Parameters>
        <Parameter Name="value" Type="System.Object" />
      </Parameters>
      <Docs>
        <param name="value">To be added.</param>
        <summary>To be added.</summary>
        <returns>To be added.</returns>
        <remarks>To be added.</remarks>
      </Docs>
    </Member>
    <Member MemberName="System.IConvertible.GetTypeCode">
      <MemberSignature Language="C#" Value="TypeCode IConvertible.GetTypeCode ();" />
      <MemberSignature Language="ILAsm" Value=".method hidebysig newslot virtual instance valuetype System.TypeCode System.IConvertible.GetTypeCode() cil managed" />
      <MemberSignature Language="DocId" Value="M:System.DateTime.System#IConvertible#GetTypeCode" />
      <MemberType>Method</MemberType>
      <AssemblyInfo>
        <AssemblyName>System.Runtime</AssemblyName>
        <AssemblyVersion>4.0.20.0</AssemblyVersion>
        <AssemblyVersion>4.1.0.0</AssemblyVersion>
      </AssemblyInfo>
      <ReturnValue>
        <ReturnType>System.TypeCode</ReturnType>
      </ReturnValue>
      <Parameters />
      <Docs>
        <summary>To be added.</summary>
        <returns>To be added.</returns>
        <remarks>To be added.</remarks>
      </Docs>
    </Member>
    <Member MemberName="System.IConvertible.ToBoolean">
      <MemberSignature Language="C#" Value="bool IConvertible.ToBoolean (IFormatProvider provider);" />
      <MemberSignature Language="ILAsm" Value=".method hidebysig newslot virtual instance bool System.IConvertible.ToBoolean(class System.IFormatProvider provider) cil managed" />
      <MemberSignature Language="DocId" Value="M:System.DateTime.System#IConvertible#ToBoolean(System.IFormatProvider)" />
      <MemberType>Method</MemberType>
      <AssemblyInfo>
        <AssemblyName>System.Runtime</AssemblyName>
        <AssemblyVersion>4.0.20.0</AssemblyVersion>
        <AssemblyVersion>4.1.0.0</AssemblyVersion>
      </AssemblyInfo>
      <AssemblyInfo>
        <AssemblyName>mscorlib</AssemblyName>
        <AssemblyVersion>2.0.5.0</AssemblyVersion>
        <AssemblyVersion>4.0.0.0</AssemblyVersion>
      </AssemblyInfo>
      <AssemblyInfo>
        <AssemblyName>netstandard</AssemblyName>
        <AssemblyVersion>2.0.0.0</AssemblyVersion>
      </AssemblyInfo>
      <ReturnValue>
        <ReturnType>System.Boolean</ReturnType>
      </ReturnValue>
      <Parameters>
        <Parameter Name="provider" Type="System.IFormatProvider" />
      </Parameters>
      <Docs>
        <param name="provider">An object that implements the <see cref="T:System.IFormatProvider" /> interface. (This parameter is not used; specify <see langword="null" />.)</param>
        <summary>This conversion is not supported. Attempting to use this method throws an <see cref="T:System.InvalidCastException" />.</summary>
        <returns>The return value for this member is not used.</returns>
        <remarks>To be added.</remarks>
        <exception cref="T:System.InvalidCastException">In all cases.</exception>
      </Docs>
    </Member>
    <Member MemberName="System.IConvertible.ToByte">
      <MemberSignature Language="C#" Value="byte IConvertible.ToByte (IFormatProvider provider);" />
      <MemberSignature Language="ILAsm" Value=".method hidebysig newslot virtual instance unsigned int8 System.IConvertible.ToByte(class System.IFormatProvider provider) cil managed" />
      <MemberSignature Language="DocId" Value="M:System.DateTime.System#IConvertible#ToByte(System.IFormatProvider)" />
      <MemberType>Method</MemberType>
      <AssemblyInfo>
        <AssemblyName>System.Runtime</AssemblyName>
        <AssemblyVersion>4.0.20.0</AssemblyVersion>
        <AssemblyVersion>4.1.0.0</AssemblyVersion>
      </AssemblyInfo>
      <AssemblyInfo>
        <AssemblyName>mscorlib</AssemblyName>
        <AssemblyVersion>2.0.5.0</AssemblyVersion>
        <AssemblyVersion>4.0.0.0</AssemblyVersion>
      </AssemblyInfo>
      <AssemblyInfo>
        <AssemblyName>netstandard</AssemblyName>
        <AssemblyVersion>2.0.0.0</AssemblyVersion>
      </AssemblyInfo>
      <ReturnValue>
        <ReturnType>System.Byte</ReturnType>
      </ReturnValue>
      <Parameters>
        <Parameter Name="provider" Type="System.IFormatProvider" />
      </Parameters>
      <Docs>
        <param name="provider">An object that implements the <see cref="T:System.IFormatProvider" /> interface. (This parameter is not used; specify <see langword="null" />.)</param>
        <summary>This conversion is not supported. Attempting to use this method throws an <see cref="T:System.InvalidCastException" />.</summary>
        <returns>The return value for this member is not used.</returns>
        <remarks>To be added.</remarks>
        <exception cref="T:System.InvalidCastException">In all cases.</exception>
      </Docs>
    </Member>
    <Member MemberName="System.IConvertible.ToChar">
      <MemberSignature Language="C#" Value="char IConvertible.ToChar (IFormatProvider provider);" />
      <MemberSignature Language="ILAsm" Value=".method hidebysig newslot virtual instance char System.IConvertible.ToChar(class System.IFormatProvider provider) cil managed" />
      <MemberSignature Language="DocId" Value="M:System.DateTime.System#IConvertible#ToChar(System.IFormatProvider)" />
      <MemberType>Method</MemberType>
      <AssemblyInfo>
        <AssemblyName>System.Runtime</AssemblyName>
        <AssemblyVersion>4.0.20.0</AssemblyVersion>
        <AssemblyVersion>4.1.0.0</AssemblyVersion>
      </AssemblyInfo>
      <AssemblyInfo>
        <AssemblyName>mscorlib</AssemblyName>
        <AssemblyVersion>2.0.5.0</AssemblyVersion>
        <AssemblyVersion>4.0.0.0</AssemblyVersion>
      </AssemblyInfo>
      <AssemblyInfo>
        <AssemblyName>netstandard</AssemblyName>
        <AssemblyVersion>2.0.0.0</AssemblyVersion>
      </AssemblyInfo>
      <ReturnValue>
        <ReturnType>System.Char</ReturnType>
      </ReturnValue>
      <Parameters>
        <Parameter Name="provider" Type="System.IFormatProvider" />
      </Parameters>
      <Docs>
        <param name="provider">An object that implements the <see cref="T:System.IFormatProvider" /> interface. (This parameter is not used; specify <see langword="null" />.)</param>
        <summary>This conversion is not supported. Attempting to use this method throws an <see cref="T:System.InvalidCastException" />.</summary>
        <returns>The return value for this member is not used.</returns>
        <remarks>To be added.</remarks>
        <exception cref="T:System.InvalidCastException">In all cases.</exception>
      </Docs>
    </Member>
    <Member MemberName="System.IConvertible.ToDateTime">
      <MemberSignature Language="C#" Value="DateTime IConvertible.ToDateTime (IFormatProvider provider);" />
      <MemberSignature Language="ILAsm" Value=".method hidebysig newslot virtual instance valuetype System.DateTime System.IConvertible.ToDateTime(class System.IFormatProvider provider) cil managed" />
      <MemberSignature Language="DocId" Value="M:System.DateTime.System#IConvertible#ToDateTime(System.IFormatProvider)" />
      <MemberType>Method</MemberType>
      <AssemblyInfo>
        <AssemblyName>System.Runtime</AssemblyName>
        <AssemblyVersion>4.0.20.0</AssemblyVersion>
        <AssemblyVersion>4.1.0.0</AssemblyVersion>
      </AssemblyInfo>
      <AssemblyInfo>
        <AssemblyName>mscorlib</AssemblyName>
        <AssemblyVersion>2.0.5.0</AssemblyVersion>
        <AssemblyVersion>4.0.0.0</AssemblyVersion>
      </AssemblyInfo>
      <AssemblyInfo>
        <AssemblyName>netstandard</AssemblyName>
        <AssemblyVersion>2.0.0.0</AssemblyVersion>
      </AssemblyInfo>
      <ReturnValue>
        <ReturnType>System.DateTime</ReturnType>
      </ReturnValue>
      <Parameters>
        <Parameter Name="provider" Type="System.IFormatProvider" />
      </Parameters>
      <Docs>
        <param name="provider">An object that implements the <see cref="T:System.IFormatProvider" /> interface. (This parameter is not used; specify <see langword="null" />.)</param>
        <summary>Returns the current <see cref="T:System.DateTime" /> object.</summary>
        <returns>The current object.</returns>
        <remarks>To be added.</remarks>
      </Docs>
    </Member>
    <Member MemberName="System.IConvertible.ToDecimal">
      <MemberSignature Language="C#" Value="decimal IConvertible.ToDecimal (IFormatProvider provider);" />
      <MemberSignature Language="ILAsm" Value=".method hidebysig newslot virtual instance valuetype System.Decimal System.IConvertible.ToDecimal(class System.IFormatProvider provider) cil managed" />
      <MemberSignature Language="DocId" Value="M:System.DateTime.System#IConvertible#ToDecimal(System.IFormatProvider)" />
      <MemberType>Method</MemberType>
      <AssemblyInfo>
        <AssemblyName>System.Runtime</AssemblyName>
        <AssemblyVersion>4.0.20.0</AssemblyVersion>
        <AssemblyVersion>4.1.0.0</AssemblyVersion>
      </AssemblyInfo>
      <AssemblyInfo>
        <AssemblyName>mscorlib</AssemblyName>
        <AssemblyVersion>2.0.5.0</AssemblyVersion>
        <AssemblyVersion>4.0.0.0</AssemblyVersion>
      </AssemblyInfo>
      <AssemblyInfo>
        <AssemblyName>netstandard</AssemblyName>
        <AssemblyVersion>2.0.0.0</AssemblyVersion>
      </AssemblyInfo>
      <ReturnValue>
        <ReturnType>System.Decimal</ReturnType>
      </ReturnValue>
      <Parameters>
        <Parameter Name="provider" Type="System.IFormatProvider" />
      </Parameters>
      <Docs>
        <param name="provider">An object that implements the <see cref="T:System.IFormatProvider" /> interface. (This parameter is not used; specify <see langword="null" />.)</param>
        <summary>This conversion is not supported. Attempting to use this method throws an <see cref="T:System.InvalidCastException" />.</summary>
        <returns>The return value for this member is not used.</returns>
        <remarks>To be added.</remarks>
        <exception cref="T:System.InvalidCastException">In all cases.</exception>
      </Docs>
    </Member>
    <Member MemberName="System.IConvertible.ToDouble">
      <MemberSignature Language="C#" Value="double IConvertible.ToDouble (IFormatProvider provider);" />
      <MemberSignature Language="ILAsm" Value=".method hidebysig newslot virtual instance float64 System.IConvertible.ToDouble(class System.IFormatProvider provider) cil managed" />
      <MemberSignature Language="DocId" Value="M:System.DateTime.System#IConvertible#ToDouble(System.IFormatProvider)" />
      <MemberType>Method</MemberType>
      <AssemblyInfo>
        <AssemblyName>System.Runtime</AssemblyName>
        <AssemblyVersion>4.0.20.0</AssemblyVersion>
        <AssemblyVersion>4.1.0.0</AssemblyVersion>
      </AssemblyInfo>
      <AssemblyInfo>
        <AssemblyName>mscorlib</AssemblyName>
        <AssemblyVersion>2.0.5.0</AssemblyVersion>
        <AssemblyVersion>4.0.0.0</AssemblyVersion>
      </AssemblyInfo>
      <AssemblyInfo>
        <AssemblyName>netstandard</AssemblyName>
        <AssemblyVersion>2.0.0.0</AssemblyVersion>
      </AssemblyInfo>
      <ReturnValue>
        <ReturnType>System.Double</ReturnType>
      </ReturnValue>
      <Parameters>
        <Parameter Name="provider" Type="System.IFormatProvider" />
      </Parameters>
      <Docs>
        <param name="provider">An object that implements the <see cref="T:System.IFormatProvider" /> interface. (This parameter is not used; specify <see langword="null" />.)</param>
        <summary>This conversion is not supported. Attempting to use this method throws an <see cref="T:System.InvalidCastException" />.</summary>
        <returns>The return value for this member is not used.</returns>
        <remarks>To be added.</remarks>
        <exception cref="T:System.InvalidCastException">In all cases.</exception>
      </Docs>
    </Member>
    <Member MemberName="System.IConvertible.ToInt16">
      <MemberSignature Language="C#" Value="short IConvertible.ToInt16 (IFormatProvider provider);" />
      <MemberSignature Language="ILAsm" Value=".method hidebysig newslot virtual instance int16 System.IConvertible.ToInt16(class System.IFormatProvider provider) cil managed" />
      <MemberSignature Language="DocId" Value="M:System.DateTime.System#IConvertible#ToInt16(System.IFormatProvider)" />
      <MemberType>Method</MemberType>
      <AssemblyInfo>
        <AssemblyName>System.Runtime</AssemblyName>
        <AssemblyVersion>4.0.20.0</AssemblyVersion>
        <AssemblyVersion>4.1.0.0</AssemblyVersion>
      </AssemblyInfo>
      <AssemblyInfo>
        <AssemblyName>mscorlib</AssemblyName>
        <AssemblyVersion>2.0.5.0</AssemblyVersion>
        <AssemblyVersion>4.0.0.0</AssemblyVersion>
      </AssemblyInfo>
      <AssemblyInfo>
        <AssemblyName>netstandard</AssemblyName>
        <AssemblyVersion>2.0.0.0</AssemblyVersion>
      </AssemblyInfo>
      <ReturnValue>
        <ReturnType>System.Int16</ReturnType>
      </ReturnValue>
      <Parameters>
        <Parameter Name="provider" Type="System.IFormatProvider" />
      </Parameters>
      <Docs>
        <param name="provider">An object that implements the <see cref="T:System.IFormatProvider" /> interface. (This parameter is not used; specify <see langword="null" />.)</param>
        <summary>This conversion is not supported. Attempting to use this method throws an <see cref="T:System.InvalidCastException" />.</summary>
        <returns>The return value for this member is not used.</returns>
        <remarks>To be added.</remarks>
        <exception cref="T:System.InvalidCastException">In all cases.</exception>
      </Docs>
    </Member>
    <Member MemberName="System.IConvertible.ToInt32">
      <MemberSignature Language="C#" Value="int IConvertible.ToInt32 (IFormatProvider provider);" />
      <MemberSignature Language="ILAsm" Value=".method hidebysig newslot virtual instance int32 System.IConvertible.ToInt32(class System.IFormatProvider provider) cil managed" />
      <MemberSignature Language="DocId" Value="M:System.DateTime.System#IConvertible#ToInt32(System.IFormatProvider)" />
      <MemberType>Method</MemberType>
      <AssemblyInfo>
        <AssemblyName>System.Runtime</AssemblyName>
        <AssemblyVersion>4.0.20.0</AssemblyVersion>
        <AssemblyVersion>4.1.0.0</AssemblyVersion>
      </AssemblyInfo>
      <AssemblyInfo>
        <AssemblyName>mscorlib</AssemblyName>
        <AssemblyVersion>2.0.5.0</AssemblyVersion>
        <AssemblyVersion>4.0.0.0</AssemblyVersion>
      </AssemblyInfo>
      <AssemblyInfo>
        <AssemblyName>netstandard</AssemblyName>
        <AssemblyVersion>2.0.0.0</AssemblyVersion>
      </AssemblyInfo>
      <ReturnValue>
        <ReturnType>System.Int32</ReturnType>
      </ReturnValue>
      <Parameters>
        <Parameter Name="provider" Type="System.IFormatProvider" />
      </Parameters>
      <Docs>
        <param name="provider">An object that implements the <see cref="T:System.IFormatProvider" /> interface. (This parameter is not used; specify <see langword="null" />.)</param>
        <summary>This conversion is not supported. Attempting to use this method throws an <see cref="T:System.InvalidCastException" />.</summary>
        <returns>The return value for this member is not used.</returns>
        <remarks>To be added.</remarks>
        <exception cref="T:System.InvalidCastException">In all cases.</exception>
      </Docs>
    </Member>
    <Member MemberName="System.IConvertible.ToInt64">
      <MemberSignature Language="C#" Value="long IConvertible.ToInt64 (IFormatProvider provider);" />
      <MemberSignature Language="ILAsm" Value=".method hidebysig newslot virtual instance int64 System.IConvertible.ToInt64(class System.IFormatProvider provider) cil managed" />
      <MemberSignature Language="DocId" Value="M:System.DateTime.System#IConvertible#ToInt64(System.IFormatProvider)" />
      <MemberType>Method</MemberType>
      <AssemblyInfo>
        <AssemblyName>System.Runtime</AssemblyName>
        <AssemblyVersion>4.0.20.0</AssemblyVersion>
        <AssemblyVersion>4.1.0.0</AssemblyVersion>
      </AssemblyInfo>
      <AssemblyInfo>
        <AssemblyName>mscorlib</AssemblyName>
        <AssemblyVersion>2.0.5.0</AssemblyVersion>
        <AssemblyVersion>4.0.0.0</AssemblyVersion>
      </AssemblyInfo>
      <AssemblyInfo>
        <AssemblyName>netstandard</AssemblyName>
        <AssemblyVersion>2.0.0.0</AssemblyVersion>
      </AssemblyInfo>
      <ReturnValue>
        <ReturnType>System.Int64</ReturnType>
      </ReturnValue>
      <Parameters>
        <Parameter Name="provider" Type="System.IFormatProvider" />
      </Parameters>
      <Docs>
        <param name="provider">An object that implements the <see cref="T:System.IFormatProvider" /> interface. (This parameter is not used; specify <see langword="null" />.)</param>
        <summary>This conversion is not supported. Attempting to use this method throws an <see cref="T:System.InvalidCastException" />.</summary>
        <returns>The return value for this member is not used.</returns>
        <remarks>To be added.</remarks>
        <exception cref="T:System.InvalidCastException">In all cases.</exception>
      </Docs>
    </Member>
    <Member MemberName="System.IConvertible.ToSByte">
      <MemberSignature Language="C#" Value="sbyte IConvertible.ToSByte (IFormatProvider provider);" />
      <MemberSignature Language="ILAsm" Value=".method hidebysig newslot virtual instance int8 System.IConvertible.ToSByte(class System.IFormatProvider provider) cil managed" />
      <MemberSignature Language="DocId" Value="M:System.DateTime.System#IConvertible#ToSByte(System.IFormatProvider)" />
      <MemberType>Method</MemberType>
      <AssemblyInfo>
        <AssemblyName>System.Runtime</AssemblyName>
        <AssemblyVersion>4.0.20.0</AssemblyVersion>
        <AssemblyVersion>4.1.0.0</AssemblyVersion>
      </AssemblyInfo>
      <AssemblyInfo>
        <AssemblyName>mscorlib</AssemblyName>
        <AssemblyVersion>2.0.5.0</AssemblyVersion>
        <AssemblyVersion>4.0.0.0</AssemblyVersion>
      </AssemblyInfo>
      <AssemblyInfo>
        <AssemblyName>netstandard</AssemblyName>
        <AssemblyVersion>2.0.0.0</AssemblyVersion>
      </AssemblyInfo>
      <ReturnValue>
        <ReturnType>System.SByte</ReturnType>
      </ReturnValue>
      <Parameters>
        <Parameter Name="provider" Type="System.IFormatProvider" />
      </Parameters>
      <Docs>
        <param name="provider">An object that implements the <see cref="T:System.IFormatProvider" /> interface. (This parameter is not used; specify <see langword="null" />.)</param>
        <summary>This conversion is not supported. Attempting to use this method throws an <see cref="T:System.InvalidCastException" />.</summary>
        <returns>The return value for this member is not used.</returns>
        <remarks>To be added.</remarks>
        <exception cref="T:System.InvalidCastException">In all cases.</exception>
      </Docs>
    </Member>
    <Member MemberName="System.IConvertible.ToSingle">
      <MemberSignature Language="C#" Value="float IConvertible.ToSingle (IFormatProvider provider);" />
      <MemberSignature Language="ILAsm" Value=".method hidebysig newslot virtual instance float32 System.IConvertible.ToSingle(class System.IFormatProvider provider) cil managed" />
      <MemberSignature Language="DocId" Value="M:System.DateTime.System#IConvertible#ToSingle(System.IFormatProvider)" />
      <MemberType>Method</MemberType>
      <AssemblyInfo>
        <AssemblyName>System.Runtime</AssemblyName>
        <AssemblyVersion>4.0.20.0</AssemblyVersion>
        <AssemblyVersion>4.1.0.0</AssemblyVersion>
      </AssemblyInfo>
      <AssemblyInfo>
        <AssemblyName>mscorlib</AssemblyName>
        <AssemblyVersion>2.0.5.0</AssemblyVersion>
        <AssemblyVersion>4.0.0.0</AssemblyVersion>
      </AssemblyInfo>
      <AssemblyInfo>
        <AssemblyName>netstandard</AssemblyName>
        <AssemblyVersion>2.0.0.0</AssemblyVersion>
      </AssemblyInfo>
      <ReturnValue>
        <ReturnType>System.Single</ReturnType>
      </ReturnValue>
      <Parameters>
        <Parameter Name="provider" Type="System.IFormatProvider" />
      </Parameters>
      <Docs>
        <param name="provider">An object that implements the <see cref="T:System.IFormatProvider" /> interface. (This parameter is not used; specify <see langword="null" />.)</param>
        <summary>This conversion is not supported. Attempting to use this method throws an <see cref="T:System.InvalidCastException" />.</summary>
        <returns>The return value for this member is not used.</returns>
        <remarks>To be added.</remarks>
        <exception cref="T:System.InvalidCastException">In all cases.</exception>
      </Docs>
    </Member>
    <Member MemberName="System.IConvertible.ToType">
      <MemberSignature Language="C#" Value="object IConvertible.ToType (Type type, IFormatProvider provider);" />
      <MemberSignature Language="ILAsm" Value=".method hidebysig newslot virtual instance object System.IConvertible.ToType(class System.Type type, class System.IFormatProvider provider) cil managed" />
      <MemberSignature Language="DocId" Value="M:System.DateTime.System#IConvertible#ToType(System.Type,System.IFormatProvider)" />
      <MemberType>Method</MemberType>
      <AssemblyInfo>
        <AssemblyName>System.Runtime</AssemblyName>
        <AssemblyVersion>4.0.20.0</AssemblyVersion>
        <AssemblyVersion>4.1.0.0</AssemblyVersion>
      </AssemblyInfo>
      <AssemblyInfo>
        <AssemblyName>mscorlib</AssemblyName>
        <AssemblyVersion>2.0.5.0</AssemblyVersion>
        <AssemblyVersion>4.0.0.0</AssemblyVersion>
      </AssemblyInfo>
      <AssemblyInfo>
        <AssemblyName>netstandard</AssemblyName>
        <AssemblyVersion>2.0.0.0</AssemblyVersion>
      </AssemblyInfo>
      <ReturnValue>
        <ReturnType>System.Object</ReturnType>
      </ReturnValue>
      <Parameters>
        <Parameter Name="type" Type="System.Type" />
        <Parameter Name="provider" Type="System.IFormatProvider" />
      </Parameters>
      <Docs>
        <param name="type">The desired type.</param>
        <param name="provider">An object that implements the <see cref="T:System.IFormatProvider" /> interface. (This parameter is not used; specify <see langword="null" />.)</param>
        <summary>Converts the current <see cref="T:System.DateTime" /> object to an object of a specified type.</summary>
        <returns>An object of the type specified by the <paramref name="type" /> parameter, with a value equivalent to the current <see cref="T:System.DateTime" /> object.</returns>
        <remarks>To be added.</remarks>
        <exception cref="T:System.ArgumentNullException">
          <paramref name="type" /> is <see langword="null" />.</exception>
        <exception cref="T:System.InvalidCastException">This conversion is not supported for the <see cref="T:System.DateTime" /> type.</exception>
      </Docs>
    </Member>
    <Member MemberName="System.IConvertible.ToUInt16">
      <MemberSignature Language="C#" Value="ushort IConvertible.ToUInt16 (IFormatProvider provider);" />
      <MemberSignature Language="ILAsm" Value=".method hidebysig newslot virtual instance unsigned int16 System.IConvertible.ToUInt16(class System.IFormatProvider provider) cil managed" />
      <MemberSignature Language="DocId" Value="M:System.DateTime.System#IConvertible#ToUInt16(System.IFormatProvider)" />
      <MemberType>Method</MemberType>
      <AssemblyInfo>
        <AssemblyName>System.Runtime</AssemblyName>
        <AssemblyVersion>4.0.20.0</AssemblyVersion>
        <AssemblyVersion>4.1.0.0</AssemblyVersion>
      </AssemblyInfo>
      <AssemblyInfo>
        <AssemblyName>mscorlib</AssemblyName>
        <AssemblyVersion>2.0.5.0</AssemblyVersion>
        <AssemblyVersion>4.0.0.0</AssemblyVersion>
      </AssemblyInfo>
      <AssemblyInfo>
        <AssemblyName>netstandard</AssemblyName>
        <AssemblyVersion>2.0.0.0</AssemblyVersion>
      </AssemblyInfo>
      <ReturnValue>
        <ReturnType>System.UInt16</ReturnType>
      </ReturnValue>
      <Parameters>
        <Parameter Name="provider" Type="System.IFormatProvider" />
      </Parameters>
      <Docs>
        <param name="provider">An object that implements the <see cref="T:System.IFormatProvider" /> interface. (This parameter is not used; specify <see langword="null" />.)</param>
        <summary>This conversion is not supported. Attempting to use this method throws an <see cref="T:System.InvalidCastException" />.</summary>
        <returns>The return value for this member is not used.</returns>
        <remarks>To be added.</remarks>
        <exception cref="T:System.InvalidCastException">In all cases.</exception>
      </Docs>
    </Member>
    <Member MemberName="System.IConvertible.ToUInt32">
      <MemberSignature Language="C#" Value="uint IConvertible.ToUInt32 (IFormatProvider provider);" />
      <MemberSignature Language="ILAsm" Value=".method hidebysig newslot virtual instance unsigned int32 System.IConvertible.ToUInt32(class System.IFormatProvider provider) cil managed" />
      <MemberSignature Language="DocId" Value="M:System.DateTime.System#IConvertible#ToUInt32(System.IFormatProvider)" />
      <MemberType>Method</MemberType>
      <AssemblyInfo>
        <AssemblyName>System.Runtime</AssemblyName>
        <AssemblyVersion>4.0.20.0</AssemblyVersion>
        <AssemblyVersion>4.1.0.0</AssemblyVersion>
      </AssemblyInfo>
      <AssemblyInfo>
        <AssemblyName>mscorlib</AssemblyName>
        <AssemblyVersion>2.0.5.0</AssemblyVersion>
        <AssemblyVersion>4.0.0.0</AssemblyVersion>
      </AssemblyInfo>
      <AssemblyInfo>
        <AssemblyName>netstandard</AssemblyName>
        <AssemblyVersion>2.0.0.0</AssemblyVersion>
      </AssemblyInfo>
      <ReturnValue>
        <ReturnType>System.UInt32</ReturnType>
      </ReturnValue>
      <Parameters>
        <Parameter Name="provider" Type="System.IFormatProvider" />
      </Parameters>
      <Docs>
        <param name="provider">An object that implements the <see cref="T:System.IFormatProvider" /> interface. (This parameter is not used; specify <see langword="null" />.)</param>
        <summary>This conversion is not supported. Attempting to use this method throws an <see cref="T:System.InvalidCastException" />.</summary>
        <returns>The return value for this member is not used.</returns>
        <remarks>To be added.</remarks>
        <exception cref="T:System.InvalidCastException">In all cases.</exception>
      </Docs>
    </Member>
    <Member MemberName="System.IConvertible.ToUInt64">
      <MemberSignature Language="C#" Value="ulong IConvertible.ToUInt64 (IFormatProvider provider);" />
      <MemberSignature Language="ILAsm" Value=".method hidebysig newslot virtual instance unsigned int64 System.IConvertible.ToUInt64(class System.IFormatProvider provider) cil managed" />
      <MemberSignature Language="DocId" Value="M:System.DateTime.System#IConvertible#ToUInt64(System.IFormatProvider)" />
      <MemberType>Method</MemberType>
      <AssemblyInfo>
        <AssemblyName>System.Runtime</AssemblyName>
        <AssemblyVersion>4.0.20.0</AssemblyVersion>
        <AssemblyVersion>4.1.0.0</AssemblyVersion>
      </AssemblyInfo>
      <AssemblyInfo>
        <AssemblyName>mscorlib</AssemblyName>
        <AssemblyVersion>2.0.5.0</AssemblyVersion>
        <AssemblyVersion>4.0.0.0</AssemblyVersion>
      </AssemblyInfo>
      <AssemblyInfo>
        <AssemblyName>netstandard</AssemblyName>
        <AssemblyVersion>2.0.0.0</AssemblyVersion>
      </AssemblyInfo>
      <ReturnValue>
        <ReturnType>System.UInt64</ReturnType>
      </ReturnValue>
      <Parameters>
        <Parameter Name="provider" Type="System.IFormatProvider" />
      </Parameters>
      <Docs>
        <param name="provider">An object that implements the <see cref="T:System.IFormatProvider" /> interface. (This parameter is not used; specify <see langword="null" />.)</param>
        <summary>This conversion is not supported. Attempting to use this method throws an <see cref="T:System.InvalidCastException" />.</summary>
        <returns>The return value for this member is not used.</returns>
        <remarks>To be added.</remarks>
        <exception cref="T:System.InvalidCastException">In all cases.</exception>
      </Docs>
    </Member>
    <Member MemberName="System.Runtime.Serialization.ISerializable.GetObjectData">
      <MemberSignature Language="C#" Value="void ISerializable.GetObjectData (System.Runtime.Serialization.SerializationInfo info, System.Runtime.Serialization.StreamingContext context);" />
      <MemberSignature Language="ILAsm" Value=".method hidebysig newslot virtual instance void System.Runtime.Serialization.ISerializable.GetObjectData(class System.Runtime.Serialization.SerializationInfo info, valuetype System.Runtime.Serialization.StreamingContext context) cil managed" />
      <MemberSignature Language="DocId" Value="M:System.DateTime.System#Runtime#Serialization#ISerializable#GetObjectData(System.Runtime.Serialization.SerializationInfo,System.Runtime.Serialization.StreamingContext)" />
      <MemberType>Method</MemberType>
      <AssemblyInfo>
        <AssemblyName>mscorlib</AssemblyName>
        <AssemblyVersion>2.0.5.0</AssemblyVersion>
        <AssemblyVersion>4.0.0.0</AssemblyVersion>
      </AssemblyInfo>
      <AssemblyInfo>
        <AssemblyName>netstandard</AssemblyName>
        <AssemblyVersion>2.0.0.0</AssemblyVersion>
      </AssemblyInfo>
      <Attributes>
        <Attribute>
          <AttributeName>System.Security.SecurityCritical</AttributeName>
        </Attribute>
      </Attributes>
      <ReturnValue>
        <ReturnType>System.Void</ReturnType>
      </ReturnValue>
      <Parameters>
        <Parameter Name="info" Type="System.Runtime.Serialization.SerializationInfo" />
        <Parameter Name="context" Type="System.Runtime.Serialization.StreamingContext" />
      </Parameters>
      <Docs>
        <param name="info">The object to populate with data.</param>
        <param name="context">The destination for this serialization. (This parameter is not used; specify <see langword="null" />.)</param>
        <summary>Populates a <see cref="T:System.Runtime.Serialization.SerializationInfo" /> object with the data needed to serialize the current <see cref="T:System.DateTime" /> object.</summary>
        <remarks>
          <format type="text/markdown"><![CDATA[  
  
## Remarks  
 This method populates the `info` parameter with the <xref:System.DateTime.Ticks%2A> and <xref:System.DateTime.Kind%2A> property values.  
  
 ]]></format>
        </remarks>
        <exception cref="T:System.ArgumentNullException">
          <paramref name="info" /> is <see langword="null" />.</exception>
        <permission cref="T:System.Security.SecurityCriticalAttribute">requires full trust for the immediate caller. This member cannot be used by partially trusted or transparent code.</permission>
      </Docs>
    </Member>
    <Member MemberName="Ticks">
      <MemberSignature Language="C#" Value="public long Ticks { get; }" />
      <MemberSignature Language="ILAsm" Value=".property instance int64 Ticks" />
      <MemberSignature Language="DocId" Value="P:System.DateTime.Ticks" />
      <MemberType>Property</MemberType>
      <AssemblyInfo>
        <AssemblyName>System.Runtime</AssemblyName>
        <AssemblyVersion>4.0.0.0</AssemblyVersion>
        <AssemblyVersion>4.0.10.0</AssemblyVersion>
        <AssemblyVersion>4.0.20.0</AssemblyVersion>
        <AssemblyVersion>4.1.0.0</AssemblyVersion>
      </AssemblyInfo>
      <AssemblyInfo>
        <AssemblyName>mscorlib</AssemblyName>
        <AssemblyVersion>2.0.5.0</AssemblyVersion>
        <AssemblyVersion>4.0.0.0</AssemblyVersion>
      </AssemblyInfo>
      <AssemblyInfo>
        <AssemblyName>netstandard</AssemblyName>
        <AssemblyVersion>2.0.0.0</AssemblyVersion>
      </AssemblyInfo>
      <ReturnValue>
        <ReturnType>System.Int64</ReturnType>
      </ReturnValue>
      <Docs>
        <summary>Gets the number of ticks that represent the date and time of this instance.</summary>
        <value>The number of ticks that represent the date and time of this instance. The value is between <see langword="DateTime.MinValue.Ticks" /> and <see langword="DateTime.MaxValue.Ticks" />.</value>
        <remarks>
          <format type="text/markdown"><![CDATA[  
  
## Remarks  
 A single tick represents one hundred nanoseconds or one ten-millionth of a second. There are 10,000 ticks in a millisecond, or 10 million ticks in a second.  
  
 The value of this property represents the number of 100-nanosecond intervals that have elapsed since 12:00:00 midnight, January 1, 0001 (0:00:00 UTC on January 1, 0001, in the Gregorian calendar), which represents <xref:System.DateTime.MinValue?displayProperty=fullName>. It does not include the number of ticks that are attributable to leap seconds.  
  
   
  
## Examples  
 The following example uses the <xref:System.DateTime.Ticks%2A> property to display the number of ticks that have elapsed since the beginning of the twenty-first century and to instantiate a <xref:System.TimeSpan> object. The <xref:System.TimeSpan> object is then used to display the elapsed time using several other time intervals.  
  
 [!code-csharp[System.DateTime.Ticks#1](~/samples/snippets/csharp/VS_Snippets_CLR_System/system.DateTime.Ticks/cs/Ticks.cs#1)]
 [!code-vb[System.DateTime.Ticks#1](~/samples/snippets/visualbasic/VS_Snippets_CLR_System/system.DateTime.Ticks/vb/Ticks.vb#1)]  
  
 ]]></format>
        </remarks>
      </Docs>
    </Member>
    <Member MemberName="TimeOfDay">
      <MemberSignature Language="C#" Value="public TimeSpan TimeOfDay { get; }" />
      <MemberSignature Language="ILAsm" Value=".property instance valuetype System.TimeSpan TimeOfDay" />
      <MemberSignature Language="DocId" Value="P:System.DateTime.TimeOfDay" />
      <MemberType>Property</MemberType>
      <AssemblyInfo>
        <AssemblyName>System.Runtime</AssemblyName>
        <AssemblyVersion>4.0.0.0</AssemblyVersion>
        <AssemblyVersion>4.0.10.0</AssemblyVersion>
        <AssemblyVersion>4.0.20.0</AssemblyVersion>
        <AssemblyVersion>4.1.0.0</AssemblyVersion>
      </AssemblyInfo>
      <AssemblyInfo>
        <AssemblyName>mscorlib</AssemblyName>
        <AssemblyVersion>2.0.5.0</AssemblyVersion>
        <AssemblyVersion>4.0.0.0</AssemblyVersion>
      </AssemblyInfo>
      <AssemblyInfo>
        <AssemblyName>netstandard</AssemblyName>
        <AssemblyVersion>2.0.0.0</AssemblyVersion>
      </AssemblyInfo>
      <ReturnValue>
        <ReturnType>System.TimeSpan</ReturnType>
      </ReturnValue>
      <Docs>
        <summary>Gets the time of day for this instance.</summary>
        <value>A time interval that represents the fraction of the day that has elapsed since midnight.</value>
        <remarks>
          <format type="text/markdown"><![CDATA[  
  
## Remarks  
 Unlike the <xref:System.DateTime.Date%2A> property. which returns a <xref:System.DateTime> value that represents a date without its time component, the <xref:System.DateTime.TimeOfDay%2A> property returns a <xref:System.TimeSpan> value that represents a  <xref:System.DateTime> value's time component.  
  
 If you want to display the time of day or retrieve the string representation of the time of day of a <xref:System.DateTime> value, you can instead call an overload of the <xref:System.DateTime.ToString%2A> method that has a `format` parameter or use the [composite formatting](~/docs/standard/base-types/composite-formatting.md) feature with the "t" or "T" standard format string.  
  
   
  
## Examples  
 The following example displays the value of the <xref:System.DateTime.TimeOfDay%2A> property for an array of <xref:System.DateTime> values. It also contrasts the return value with the string returned by the "t" standard format string in a composite formatting operation.  
  
 [!code-csharp[System.DateTime.TimeOfDay#1](~/samples/snippets/csharp/VS_Snippets_CLR_System/system.datetime.timeofday/cs/timeofday1.cs#1)]
 [!code-vb[System.DateTime.TimeOfDay#1](~/samples/snippets/visualbasic/VS_Snippets_CLR_System/system.datetime.timeofday/vb/timeofday1.vb#1)]  
  
 ]]></format>
        </remarks>
      </Docs>
    </Member>
    <Member MemberName="ToBinary">
      <MemberSignature Language="C#" Value="public long ToBinary ();" />
      <MemberSignature Language="ILAsm" Value=".method public hidebysig instance int64 ToBinary() cil managed" />
      <MemberSignature Language="DocId" Value="M:System.DateTime.ToBinary" />
      <MemberType>Method</MemberType>
      <AssemblyInfo>
        <AssemblyName>System.Runtime</AssemblyName>
        <AssemblyVersion>4.0.0.0</AssemblyVersion>
        <AssemblyVersion>4.0.10.0</AssemblyVersion>
        <AssemblyVersion>4.0.20.0</AssemblyVersion>
        <AssemblyVersion>4.1.0.0</AssemblyVersion>
      </AssemblyInfo>
      <AssemblyInfo>
        <AssemblyName>mscorlib</AssemblyName>
        <AssemblyVersion>2.0.5.0</AssemblyVersion>
        <AssemblyVersion>4.0.0.0</AssemblyVersion>
      </AssemblyInfo>
      <AssemblyInfo>
        <AssemblyName>netstandard</AssemblyName>
        <AssemblyVersion>2.0.0.0</AssemblyVersion>
      </AssemblyInfo>
      <ReturnValue>
        <ReturnType>System.Int64</ReturnType>
      </ReturnValue>
      <Parameters />
      <Docs>
        <summary>Serializes the current <see cref="T:System.DateTime" /> object to a 64-bit binary value that subsequently can be used to recreate the <see cref="T:System.DateTime" /> object.</summary>
        <returns>A 64-bit signed integer that encodes the <see cref="P:System.DateTime.Kind" /> and <see cref="P:System.DateTime.Ticks" /> properties.</returns>
        <remarks>
          <format type="text/markdown"><![CDATA[  
  
## Remarks  
 Use the <xref:System.DateTime.ToBinary%2A> method to convert the value of the current <xref:System.DateTime> object to a binary value. Subsequently, use the binary value and the <xref:System.DateTime.FromBinary%2A> method to recreate the original <xref:System.DateTime> object.  
  
> [!IMPORTANT]
>  In some cases, the <xref:System.DateTime> value returned by the <xref:System.DateTime.FromBinary%2A> method is not identical to the original <xref:System.DateTime> value supplied to the <xref:System.DateTime.ToBinary%2A> method. For more information, see the next section, "Local Time Adjustment".  
  
## Local Time Adjustment  
 A local time, which is a Coordinated Universal Time adjusted to the local time zone, is represented by a <xref:System.DateTime> structure whose <xref:System.DateTime.Kind%2A> property has the value <xref:System.DateTimeKind.Local>. When restoring a local <xref:System.DateTime> value from the binary representation that is produced by the <xref:System.DateTime.ToBinary%2A> method, the <xref:System.DateTime.FromBinary%2A> method may adjust the recreated value so that it is not equal to the original value. This can occur under the following conditions:  
  
-   If a local <xref:System.DateTime> object is serialized in one time zone by the <xref:System.DateTime.ToBinary%2A> method, and then deserialized in a different time zone by the <xref:System.DateTime.FromBinary%2A> method, the local time represented by the resulting <xref:System.DateTime> object is automatically adjusted to the second time zone.  
  
     For example, consider a <xref:System.DateTime> object that represents a local time of 3 P.M. An application that is executing in the U.S. Pacific Time zone uses the <xref:System.DateTime.ToBinary%2A> method to convert that <xref:System.DateTime> object to a binary value. Another application that is executing in the U.S. Eastern Time zone uses the <xref:System.DateTime.FromBinary%2A> method to convert the binary value to a new <xref:System.DateTime> object. The value of the new <xref:System.DateTime> object is 6 P.M., which represents the same point in time as the original 3 P.M. value, but is adjusted to local time in the Eastern Time zone.  
  
-   If the binary representation of a local <xref:System.DateTime> value represents an invalid time in the local time zone of the system on which <xref:System.DateTime.FromBinary%2A> is called, the time is adjusted so that it is valid.  
  
     For example, the transition from standard time to daylight saving time occurs in the U.S. Pacific Time zone on March 14, 2010, at 2:00 A.M., when the time advances by one hour, to 3:00 A.M. This hour interval is an invalid time, that is, a time interval that does not exist in this time zone. The following example shows that when a time that falls within this range is converted to a binary value by the <xref:System.DateTime.ToBinary%2A> method and is then restored by the <xref:System.DateTime.FromBinary%2A> method, the original value is adjusted to become a valid time. You can determine whether a particular date and time value may be subject to modification by passing it to the <xref:System.TimeZoneInfo.IsInvalidTime%2A?displayProperty=fullName> method, as the example illustrates.  
  
     [!code-csharp[System.DateTime.FromBinary#1](~/samples/snippets/csharp/VS_Snippets_CLR_System/system.datetime.frombinary/cs/frombinary1.cs#1)]
     [!code-vb[System.DateTime.FromBinary#1](~/samples/snippets/visualbasic/VS_Snippets_CLR_System/system.datetime.frombinary/vb/frombinary1.vb#1)]  
  
## Version Considerations  
 Starting with the .NET Framework version 2.0, a <xref:System.DateTime> structure consists of a private Kind field, which indicates whether the specified time value is based on local time, Coordinated Universal Time (UTC), or neither, and a private Ticks field, which contains the number of 100-nanosecond ticks that specify a date and time. The Ticks field can be accessed with the <xref:System.DateTime.Ticks%2A> property and the Kind field can be accessed with the <xref:System.DateTime.Kind%2A> property.  
  
 Prior to the .NET Framework 2.0, if you serialized a <xref:System.DateTime> object manually instead of using a serialization interface such as <xref:System.Runtime.Serialization.ISerializable?displayProperty=fullName>, you only needed to serialize the Ticks data in the <xref:System.DateTime> structure. Starting with version 2.0, you must also serialize the Kind data.  
  
 ]]></format>
        </remarks>
      </Docs>
    </Member>
    <Member MemberName="Today">
      <MemberSignature Language="C#" Value="public static DateTime Today { get; }" />
      <MemberSignature Language="ILAsm" Value=".property valuetype System.DateTime Today" />
      <MemberSignature Language="DocId" Value="P:System.DateTime.Today" />
      <MemberType>Property</MemberType>
      <AssemblyInfo>
        <AssemblyName>System.Runtime</AssemblyName>
        <AssemblyVersion>4.0.0.0</AssemblyVersion>
        <AssemblyVersion>4.0.10.0</AssemblyVersion>
        <AssemblyVersion>4.0.20.0</AssemblyVersion>
        <AssemblyVersion>4.1.0.0</AssemblyVersion>
      </AssemblyInfo>
      <AssemblyInfo>
        <AssemblyName>mscorlib</AssemblyName>
        <AssemblyVersion>2.0.5.0</AssemblyVersion>
        <AssemblyVersion>4.0.0.0</AssemblyVersion>
      </AssemblyInfo>
      <AssemblyInfo>
        <AssemblyName>netstandard</AssemblyName>
        <AssemblyVersion>2.0.0.0</AssemblyVersion>
      </AssemblyInfo>
      <ReturnValue>
        <ReturnType>System.DateTime</ReturnType>
      </ReturnValue>
      <Docs>
        <summary>Gets the current date.</summary>
        <value>An object that is set to today's date, with the time component set to 00:00:00.</value>
        <remarks>
          <format type="text/markdown"><![CDATA[  
  
## Remarks  
 Starting with the .NET Framework version 2.0, the return value is a <xref:System.DateTime> whose <xref:System.DateTime.Kind%2A> property returns <xref:System.DateTimeKind.Local>.  
  
 Because it returns the current date without the current time, the <xref:System.DateTime.Today%2A> property is suitable for use in applications that work with dates only. For details, see [Choosing Between DateTime, DateTimeOffset, TimeSpan, and TimeZoneInfo](~/docs/standard/datetime/choosing-between-datetime.md). In contrast, the <xref:System.DateTime.TimeOfDay%2A> property returns the current time without the current date, and the <xref:System.DateTime.Now%2A> property returns both the current date and the current time.  
  
   
  
## Examples  
 The following example uses the <xref:System.DateTime.Date%2A> property to retrieve the current date. It also illustrates how a <xref:System.DateTime> value can be formatted using some of the standard date and time format strings. Note that the output produced by the third call to the <xref:System.DateTime.ToString%28System.String%29> method uses the g format specifier to include the time component, which is zero.  
  
 [!code-csharp[System.DateTime.Today#1](~/samples/snippets/csharp/VS_Snippets_CLR_System/system.DateTime.Today/cs/Today1.cs#1)]
 [!code-vb[System.DateTime.Today#1](~/samples/snippets/visualbasic/VS_Snippets_CLR_System/system.DateTime.Today/vb/Today1.vb#1)]  
  
 ]]></format>
        </remarks>
      </Docs>
    </Member>
    <Member MemberName="ToFileTime">
      <MemberSignature Language="C#" Value="public long ToFileTime ();" />
      <MemberSignature Language="ILAsm" Value=".method public hidebysig instance int64 ToFileTime() cil managed" />
      <MemberSignature Language="DocId" Value="M:System.DateTime.ToFileTime" />
      <MemberType>Method</MemberType>
      <AssemblyInfo>
        <AssemblyName>System.Runtime</AssemblyName>
        <AssemblyVersion>4.0.0.0</AssemblyVersion>
        <AssemblyVersion>4.0.10.0</AssemblyVersion>
        <AssemblyVersion>4.0.20.0</AssemblyVersion>
        <AssemblyVersion>4.1.0.0</AssemblyVersion>
      </AssemblyInfo>
      <AssemblyInfo>
        <AssemblyName>mscorlib</AssemblyName>
        <AssemblyVersion>2.0.5.0</AssemblyVersion>
        <AssemblyVersion>4.0.0.0</AssemblyVersion>
      </AssemblyInfo>
      <AssemblyInfo>
        <AssemblyName>netstandard</AssemblyName>
        <AssemblyVersion>2.0.0.0</AssemblyVersion>
      </AssemblyInfo>
      <ReturnValue>
        <ReturnType>System.Int64</ReturnType>
      </ReturnValue>
      <Parameters />
      <Docs>
        <summary>Converts the value of the current <see cref="T:System.DateTime" /> object to a Windows file time.</summary>
        <returns>The value of the current <see cref="T:System.DateTime" /> object expressed as a Windows file time.</returns>
        <remarks>
          <format type="text/markdown"><![CDATA[  
  
## Remarks  
 A Windows file time is a 64-bit value that represents the number of 100-nanosecond intervals that have elapsed since 12:00 midnight, January 1, 1601 A.D. (C.E.) Coordinated Universal Time (UTC). Windows uses a file time to record when an application creates, accesses, or writes to a file.  
  
 The <xref:System.DateTime.ToFileTime%2A> method uses the <xref:System.DateTime.Kind%2A> property to determine whether the current <xref:System.DateTime> object is a local time, a UTC time, or an unspecified kind of time which is treated as a local time.  
  
   
  
## Examples  
 The following example demonstrates the <xref:System.DateTime.ToFileTime%2A> method.  
  
 [!code-cpp[DateTime.ToFileTime#1](~/samples/snippets/cpp/VS_Snippets_CLR/DateTime.ToFileTime/CPP/class1.cpp#1)]
 [!code-csharp[DateTime.ToFileTime#1](~/samples/snippets/csharp/VS_Snippets_CLR/DateTime.ToFileTime/CS/class1.cs#1)]
 [!code-vb[DateTime.ToFileTime#1](~/samples/snippets/visualbasic/VS_Snippets_CLR/DateTime.ToFileTime/VB/class1.vb#1)]  
  
 ]]></format>
        </remarks>
        <exception cref="T:System.ArgumentOutOfRangeException">The resulting file time would represent a date and time before 12:00 midnight January 1, 1601 C.E. UTC.</exception>
        <block subset="none" type="usage">
          <para>Ordinarily, the <see cref="M:System.DateTime.FromFileTime(System.Int64)" /> method restores a <see cref="T:System.DateTime" /> value that was saved by the <see cref="M:System.DateTime.ToFileTime" /> method. However, the two values may differ under the following conditions:  
  
-   If the serialization and deserialization of the <see cref="T:System.DateTime" /> value occur in different time zones. For example, if a <see cref="T:System.DateTime" /> value with a time of 12:30 P.M. in the U.S. Eastern Time zone is serialized, and then deserialized in the U.S. Pacific Time zone, the original value of 12:30 P.M. is adjusted to 9:30 A.M. to reflect the difference between the two time zones.  
  
-   If the <see cref="T:System.DateTime" /> value that is serialized represents an invalid time in the local time zone. In this case, the <see cref="M:System.DateTime.ToFileTime" /> method adjusts the restored <see cref="T:System.DateTime" /> value so that it represents a valid time in the local time zone.  
  
     For example, the transition from standard time to daylight saving time occurs in the U.S. Pacific Time zone on March 14, 2010, at 2:00 A.M., when the time advances by one hour, to 3:00 A.M. This hour interval is an invalid time, that is, a time interval that does not exist in this time zone. The following example shows that when a time that falls within this range is converted to a long integer value by the <see cref="M:System.DateTime.ToFileTime" /> method and is then restored by the <see cref="M:System.DateTime.FromFileTime(System.Int64)" /> method, the original value is adjusted to become a valid time. You can determine whether a particular date and time value may be subject to modification by passing it to the <see cref="M:System.TimeZoneInfo.IsInvalidTime(System.DateTime)" /> method, as the example illustrates.  
  
     [!code-csharp[System.DateTime.FromFileTime#1](~/samples/snippets/csharp/VS_Snippets_CLR_System/system.datetime.fromfiletime/cs/fromfiletime1.cs#1)]
     [!code-vb[System.DateTime.FromFileTime#1](~/samples/snippets/visualbasic/VS_Snippets_CLR_System/system.datetime.fromfiletime/vb/fromfiletime1.vb#1)]</para>
        </block>
      </Docs>
    </Member>
    <Member MemberName="ToFileTimeUtc">
      <MemberSignature Language="C#" Value="public long ToFileTimeUtc ();" />
      <MemberSignature Language="ILAsm" Value=".method public hidebysig instance int64 ToFileTimeUtc() cil managed" />
      <MemberSignature Language="DocId" Value="M:System.DateTime.ToFileTimeUtc" />
      <MemberType>Method</MemberType>
      <AssemblyInfo>
        <AssemblyName>System.Runtime</AssemblyName>
        <AssemblyVersion>4.0.0.0</AssemblyVersion>
        <AssemblyVersion>4.0.10.0</AssemblyVersion>
        <AssemblyVersion>4.0.20.0</AssemblyVersion>
        <AssemblyVersion>4.1.0.0</AssemblyVersion>
      </AssemblyInfo>
      <AssemblyInfo>
        <AssemblyName>mscorlib</AssemblyName>
        <AssemblyVersion>2.0.5.0</AssemblyVersion>
        <AssemblyVersion>4.0.0.0</AssemblyVersion>
      </AssemblyInfo>
      <AssemblyInfo>
        <AssemblyName>netstandard</AssemblyName>
        <AssemblyVersion>2.0.0.0</AssemblyVersion>
      </AssemblyInfo>
      <ReturnValue>
        <ReturnType>System.Int64</ReturnType>
      </ReturnValue>
      <Parameters />
      <Docs>
        <summary>Converts the value of the current <see cref="T:System.DateTime" /> object to a Windows file time.</summary>
        <returns>The value of the current <see cref="T:System.DateTime" /> object expressed as a Windows file time.</returns>
        <remarks>
          <format type="text/markdown"><![CDATA[  
  
## Remarks  
 A Windows file time is a 64-bit value that represents the number of 100-nanosecond intervals that have elapsed since 12:00 midnight, January 1, 1601 A.D. (C.E.) Coordinated Universal Time (UTC). Windows uses a file time to record when an application creates, accesses, or writes to a file.  
  
 The <xref:System.DateTime.ToFileTimeUtc%2A> method uses the <xref:System.DateTime.Kind%2A> property to determine whether the current <xref:System.DateTime> object is a local time, a UTC time, or an unspecified kind of time which is treated as a UTC time. If it is a local time, it converts the time to UTC before performing the conversion to a Windows file time.  
  
 ]]></format>
        </remarks>
        <exception cref="T:System.ArgumentOutOfRangeException">The resulting file time would represent a date and time before 12:00 midnight January 1, 1601 C.E. UTC.</exception>
        <block subset="none" type="usage">
          <para>The <see cref="M:System.DateTime.ToFileTimeUtc" /> method is sometimes used to convert a local time to UTC, and subsequently to restore it by calling the <see cref="M:System.DateTime.FromFileTimeUtc(System.Int64)" /> method followed by the <see cref="M:System.DateTime.ToLocalTime" /> method. However, if the original time represents an invalid time in the local time zone, the two local time values will not be equal. For additional information, see the <see cref="M:System.DateTime.ToLocalTime" /> method.</para>
        </block>
      </Docs>
    </Member>
    <Member MemberName="ToLocalTime">
      <MemberSignature Language="C#" Value="public DateTime ToLocalTime ();" />
      <MemberSignature Language="ILAsm" Value=".method public hidebysig instance valuetype System.DateTime ToLocalTime() cil managed" />
      <MemberSignature Language="DocId" Value="M:System.DateTime.ToLocalTime" />
      <MemberType>Method</MemberType>
      <AssemblyInfo>
        <AssemblyName>System.Runtime</AssemblyName>
        <AssemblyVersion>4.0.0.0</AssemblyVersion>
        <AssemblyVersion>4.0.10.0</AssemblyVersion>
        <AssemblyVersion>4.0.20.0</AssemblyVersion>
        <AssemblyVersion>4.1.0.0</AssemblyVersion>
      </AssemblyInfo>
      <AssemblyInfo>
        <AssemblyName>mscorlib</AssemblyName>
        <AssemblyVersion>2.0.5.0</AssemblyVersion>
        <AssemblyVersion>4.0.0.0</AssemblyVersion>
      </AssemblyInfo>
      <AssemblyInfo>
        <AssemblyName>netstandard</AssemblyName>
        <AssemblyVersion>2.0.0.0</AssemblyVersion>
      </AssemblyInfo>
      <ReturnValue>
        <ReturnType>System.DateTime</ReturnType>
      </ReturnValue>
      <Parameters />
      <Docs>
        <summary>Converts the value of the current <see cref="T:System.DateTime" /> object to local time.</summary>
        <returns>An object whose <see cref="P:System.DateTime.Kind" /> property is <see cref="F:System.DateTimeKind.Local" />, and whose value is the local time equivalent to the value of the current <see cref="T:System.DateTime" /> object, or <see cref="F:System.DateTime.MaxValue" /> if the converted value is too large to be represented by a <see cref="T:System.DateTime" /> object, or <see cref="F:System.DateTime.MinValue" /> if the converted value is too small to be represented as a <see cref="T:System.DateTime" /> object.</returns>
        <remarks>
          <format type="text/markdown"><![CDATA[  
  
## Remarks  
 The local time is equal to the Coordinated Universal Time (UTC) time plus the UTC offset. For more information about the UTC offset, see <xref:System.TimeZone.GetUtcOffset%2A?displayProperty=fullName>. The conversion also takes into account the daylight saving time rule that applies to the time represented by the current <xref:System.DateTime> object.  
  
> [!IMPORTANT]
>  On [!INCLUDE[winxp](~/includes/winxp-md.md)] systems, the <xref:System.DateTime.ToLocalTime%2A> method recognizes only the current adjustment rule when converting from UTC to local time. As a result, conversions for periods before the current adjustment rule came into effect may not accurately reflect the difference between UTC and local time.  
  
 Starting with the .NET Framework version 2.0, the value returned by the <xref:System.DateTime.ToLocalTime%2A> method is determined by the <xref:System.DateTime.Kind%2A> property of the current <xref:System.DateTime> object. The following table describes the possible results.  
  
|Kind|Results|  
|----------|-------------|  
|<xref:System.DateTimeKind.Utc>|This instance of <xref:System.DateTime> is converted to local time.|  
|<xref:System.DateTimeKind.Local>|No conversion is performed.|  
|<xref:System.DateTimeKind.Unspecified>|This instance of <xref:System.DateTime> is assumed to be a UTC time, and the conversion is performed as if <xref:System.DateTime.Kind%2A> were <xref:System.DateTimeKind.Utc>.|  
  
> [!NOTE]
>  The <xref:System.DateTime.ToLocalTime%2A> method converts a <xref:System.DateTime> value from UTC to local time. To convert the time in any designated time zone to local time, use the <xref:System.TimeZoneInfo.ConvertTime%2A?displayProperty=fullName> method.  
  
 The value returned by the conversion is a <xref:System.DateTime> whose <xref:System.DateTime.Kind%2A> property always returns <xref:System.DateTimeKind.Local>. Consequently, a valid result is returned even if <xref:System.DateTime.ToLocalTime%2A> is applied repeatedly to the same <xref:System.DateTime>.  
  
   
  
## Examples  
 The following example demonstrates the <xref:System.DateTime.ToLocalTime%2A> method. Note that the exact output depends on the current culture and the local time zone of the system on which it is run.  
  
 [!code-cpp[DateTime.ToLocalTime ToUniversalTime#1](~/samples/snippets/cpp/VS_Snippets_CLR/DateTime.ToLocalTime ToUniversalTime/CPP/class1.cpp#1)]
 [!code-csharp[DateTime.ToLocalTime ToUniversalTime#1](~/samples/snippets/csharp/VS_Snippets_CLR/DateTime.ToLocalTime ToUniversalTime/CS/class1.cs#1)]
 [!code-vb[DateTime.ToLocalTime ToUniversalTime#1](~/samples/snippets/visualbasic/VS_Snippets_CLR/DateTime.ToLocalTime ToUniversalTime/VB/class1.vb#1)]  
  
 The following example uses the <xref:System.DateTime.SpecifyKind%2A> method to demonstrate how the <xref:System.DateTime.Kind%2A> property influences the <xref:System.DateTime.ToLocalTime%2A> and <xref:System.DateTime.ToUniversalTime%2A> conversion methods.  
  
 [!code-csharp[DateTime.Kind_Suite#1](~/samples/snippets/csharp/VS_Snippets_CLR/DateTime.Kind_Suite/cs/ks.cs#1)]
 [!code-vb[DateTime.Kind_Suite#1](~/samples/snippets/visualbasic/VS_Snippets_CLR/DateTime.Kind_Suite/vb/ks.vb#1)]  
  
 ]]></format>
        </remarks>
        <block subset="none" type="usage">
          <para>You can use the <see cref="M:System.DateTime.ToLocalTime" /> method to restore a local date and time value that was converted to UTC by the <see cref="M:System.DateTime.ToUniversalTime" /> or <see cref="M:System.DateTime.FromFileTimeUtc(System.Int64)" /> method. However, if the original time represents an invalid time in the local time zone, it will not match the restored value. When the <see cref="M:System.DateTime.ToLocalTime" /> method converts a time from UTC to the local time zone, it also adjusts the time so that is valid in the local time zone.  
  
 For example, the transition from standard time to daylight saving time occurs in the U.S. Pacific Time zone on March 14, 2010, at 2:00 A.M., when the time advances by one hour, to 3:00 A.M. This hour interval is an invalid time, that is, a time interval that does not exist in this time zone. The following example shows that when a time that falls within this range is converted to UTC by the <see cref="M:System.DateTime.ToUniversalTime" /> method and is then restored by the <see cref="M:System.DateTime.ToLocalTime" /> method, the original value is adjusted to become a valid time. You can determine whether a particular date and time value may be subject to modification by passing it to the <see cref="M:System.TimeZoneInfo.IsInvalidTime(System.DateTime)" /> method, as the example illustrates.  
  
 [!code-csharp[System.DateTime.ToLocalTime#1](~/samples/snippets/csharp/VS_Snippets_CLR_System/system.datetime.tolocaltime/cs/tolocaltime1.cs#1)]
 [!code-vb[System.DateTime.ToLocalTime#1](~/samples/snippets/visualbasic/VS_Snippets_CLR_System/system.datetime.tolocaltime/vb/tolocaltime1.vb#1)]</para>
        </block>
      </Docs>
    </Member>
    <Member MemberName="ToLongDateString">
      <MemberSignature Language="C#" Value="public string ToLongDateString ();" />
      <MemberSignature Language="ILAsm" Value=".method public hidebysig instance string ToLongDateString() cil managed" />
      <MemberSignature Language="DocId" Value="M:System.DateTime.ToLongDateString" />
      <MemberType>Method</MemberType>
      <AssemblyInfo>
        <AssemblyName>mscorlib</AssemblyName>
        <AssemblyVersion>2.0.5.0</AssemblyVersion>
        <AssemblyVersion>4.0.0.0</AssemblyVersion>
      </AssemblyInfo>
      <AssemblyInfo>
        <AssemblyName>netstandard</AssemblyName>
        <AssemblyVersion>2.0.0.0</AssemblyVersion>
      </AssemblyInfo>
      <ReturnValue>
        <ReturnType>System.String</ReturnType>
      </ReturnValue>
      <Parameters />
      <Docs>
        <summary>Converts the value of the current <see cref="T:System.DateTime" /> object to its equivalent long date string representation.</summary>
        <returns>A string that contains the long date string representation of the current <see cref="T:System.DateTime" /> object.</returns>
        <remarks>
          <format type="text/markdown"><![CDATA[  
  
## Remarks  
 The value of the current <xref:System.DateTime> object is formatted using the pattern defined by the <xref:System.Globalization.DateTimeFormatInfo.LongDatePattern%2A> property associated with the current thread culture. The return value is identical to the value returned by specifying the "D" [standard DateTime format string](~/docs/standard/base-types/standard-date-and-time-format-strings.md) with the <xref:System.DateTime.ToString%28System.String%29> method.  
  
> [!IMPORTANT]
>  The string returned by the <xref:System.DateTime.ToLongDateString%2A> method is culture-sensitive. It reflects the pattern defined by the current culture's <xref:System.Globalization.DateTimeFormatInfo> object. For example, for the en-US culture, the standard long date pattern is "dddd, MMMMdd, yyyy"; for the de-DE culture, it is "dddd, d. MMMMyyyy"; for the ja-JP culture, it is "yyyy'?'M'?'d'?'". The specific format string on a particular computer can also be customized so that it differs from the standard long date format string.  
  
 For more information about the current thread culture, see the <xref:System.Threading.Thread.CurrentCulture%2A> property. For more information about format characters, format patterns, and the output they produce, see the [Formatting Types](~/docs/standard/base-types/formatting-types.md) topic. For more information about changing the format pattern associated with a format character, see the <xref:System.Globalization.DateTimeFormatInfo> class.  
  
   
  
## Examples  
 The following example demonstrates the <xref:System.DateTime.ToLongDateString%2A> method.  
  
 [!code-csharp[DateTime.ToShortLongString#1](~/samples/snippets/csharp/VS_Snippets_CLR/DateTime.ToShortLongString/cs/sls.cs#1)]
 [!code-vb[DateTime.ToShortLongString#1](~/samples/snippets/visualbasic/VS_Snippets_CLR/DateTime.ToShortLongString/vb/sls.vb#1)]  
  
 ]]></format>
        </remarks>
      </Docs>
    </Member>
    <Member MemberName="ToLongTimeString">
      <MemberSignature Language="C#" Value="public string ToLongTimeString ();" />
      <MemberSignature Language="ILAsm" Value=".method public hidebysig instance string ToLongTimeString() cil managed" />
      <MemberSignature Language="DocId" Value="M:System.DateTime.ToLongTimeString" />
      <MemberType>Method</MemberType>
      <AssemblyInfo>
        <AssemblyName>mscorlib</AssemblyName>
        <AssemblyVersion>2.0.5.0</AssemblyVersion>
        <AssemblyVersion>4.0.0.0</AssemblyVersion>
      </AssemblyInfo>
      <AssemblyInfo>
        <AssemblyName>netstandard</AssemblyName>
        <AssemblyVersion>2.0.0.0</AssemblyVersion>
      </AssemblyInfo>
      <ReturnValue>
        <ReturnType>System.String</ReturnType>
      </ReturnValue>
      <Parameters />
      <Docs>
        <summary>Converts the value of the current <see cref="T:System.DateTime" /> object to its equivalent long time string representation.</summary>
        <returns>A string that contains the long time string representation of the current <see cref="T:System.DateTime" /> object.</returns>
        <remarks>
          <format type="text/markdown"><![CDATA[  
  
## Remarks  
 The value of the current <xref:System.DateTime> object is formatted using the pattern defined by the <xref:System.Globalization.DateTimeFormatInfo.LongTimePattern%2A?displayProperty=fullName> property associated with the current thread culture. The return value is identical to the value returned by specifying the "T" [standard date and time format string](~/docs/standard/base-types/standard-date-and-time-format-strings.md) with the <xref:System.DateTime.ToString%28System.String%29> method.  
  
> [!IMPORTANT]
>  The string returned by the <xref:System.DateTime.ToLongTimeString%2A> method is culture-sensitive. It reflects the pattern defined by the <xref:System.Globalization.DateTimeFormatInfo.LongTimePattern%2A> property of the current culture's <xref:System.Globalization.DateTimeFormatInfo> object. For example, for the en-US culture, the standard long time pattern is "h:mm:ss tt"; for the de-DE culture, it is "HH:mm:ss"; for the ja-JP culture, it is "H:mm:ss". The specific format string on a particular computer can also be customized so that it differs from the standard long time format string.  
  
 For more information about the current thread culture, see the <xref:System.Threading.Thread.CurrentCulture%2A> property. For more information about format characters, format patterns, and the output they produce, see the [Formatting Types](~/docs/standard/base-types/formatting-types.md) topic. For more information about changing the format pattern associated with a format character, see the <xref:System.Globalization.DateTimeFormatInfo> class.  
  
   
  
## Examples  
 The following example demonstrates the <xref:System.DateTime.ToLongTimeString%2A> method.  
  
 [!code-csharp[System.DateTime.ToLongTimeString#1](~/samples/snippets/csharp/VS_Snippets_CLR_System/system.datetime.tolongtimestring/cs/sls.cs#1)]
 [!code-vb[System.DateTime.ToLongTimeString#1](~/samples/snippets/visualbasic/VS_Snippets_CLR_System/system.datetime.tolongtimestring/vb/sls.vb#1)]  
  
 ]]></format>
        </remarks>
      </Docs>
    </Member>
    <Member MemberName="ToOADate">
      <MemberSignature Language="C#" Value="public double ToOADate ();" />
      <MemberSignature Language="ILAsm" Value=".method public hidebysig instance float64 ToOADate() cil managed" />
      <MemberSignature Language="DocId" Value="M:System.DateTime.ToOADate" />
      <MemberType>Method</MemberType>
      <AssemblyInfo>
        <AssemblyName>mscorlib</AssemblyName>
        <AssemblyVersion>2.0.5.0</AssemblyVersion>
        <AssemblyVersion>4.0.0.0</AssemblyVersion>
      </AssemblyInfo>
      <AssemblyInfo>
        <AssemblyName>netstandard</AssemblyName>
        <AssemblyVersion>2.0.0.0</AssemblyVersion>
      </AssemblyInfo>
      <ReturnValue>
        <ReturnType>System.Double</ReturnType>
      </ReturnValue>
      <Parameters />
      <Docs>
        <summary>Converts the value of this instance to the equivalent OLE Automation date.</summary>
        <returns>A double-precision floating-point number that contains an OLE Automation date equivalent to the value of this instance.</returns>
        <remarks>
          <format type="text/markdown"><![CDATA[  
  
## Remarks  
 An OLE Automation date is implemented as a floating-point number whose integral component is the number of days before or after midnight, 30 December 1899, and whose fractional component represents the time on that day divided by 24. For example, midnight, 31 December 1899 is represented by 1.0; 6 A.M., 1 January 1900 is represented by 2.25; midnight, 29 December 1899 is represented by -1.0; and 6 A.M., 29 December 1899 is represented by -1.25.  
  
 The base OLE Automation Date is midnight, 30 December 1899. The minimum OLE Automation date is midnight, 1 January 0100. The maximum OLE Automation Date is the same as <xref:System.DateTime.MaxValue?displayProperty=fullName>, the last moment of 31 December 9999.  
  
 The <xref:System.DateTime.ToOADate%2A> method throws an <xref:System.OverflowException> if the current instance represents a date that is later than <xref:System.DateTime.MinValue> and earlier than midnight on January1, 0100. However, if the value of the current instance is <xref:System.DateTime.MinValue>, the method returns 0.  
  
 For more information about OLE Automation, see the [MSDN Library](http://go.microsoft.com/fwlink/?linkid=37118).  
  
 ]]></format>
        </remarks>
        <exception cref="T:System.OverflowException">The value of this instance cannot be represented as an OLE Automation Date.</exception>
      </Docs>
    </Member>
    <Member MemberName="ToShortDateString">
      <MemberSignature Language="C#" Value="public string ToShortDateString ();" />
      <MemberSignature Language="ILAsm" Value=".method public hidebysig instance string ToShortDateString() cil managed" />
      <MemberSignature Language="DocId" Value="M:System.DateTime.ToShortDateString" />
      <MemberType>Method</MemberType>
      <AssemblyInfo>
        <AssemblyName>mscorlib</AssemblyName>
        <AssemblyVersion>2.0.5.0</AssemblyVersion>
        <AssemblyVersion>4.0.0.0</AssemblyVersion>
      </AssemblyInfo>
      <AssemblyInfo>
        <AssemblyName>netstandard</AssemblyName>
        <AssemblyVersion>2.0.0.0</AssemblyVersion>
      </AssemblyInfo>
      <ReturnValue>
        <ReturnType>System.String</ReturnType>
      </ReturnValue>
      <Parameters />
      <Docs>
        <summary>Converts the value of the current <see cref="T:System.DateTime" /> object to its equivalent short date string representation.</summary>
        <returns>A string that contains the short date string representation of the current <see cref="T:System.DateTime" /> object.</returns>
        <remarks>
          <format type="text/markdown"><![CDATA[  
  
## Remarks  
 The value of the current <xref:System.DateTime> object is formatted using the pattern defined by the <xref:System.Globalization.DateTimeFormatInfo.ShortDatePattern%2A?displayProperty=fullName> property associated with the current thread culture. The return value is identical to the value returned by specifying the "d" [standard DateTime format string](~/docs/standard/base-types/standard-date-and-time-format-strings.md) with the <xref:System.DateTime.ToString%28System.String%29> method.  
  
> [!IMPORTANT]
>  The string returned by the <xref:System.DateTime.ToShortDateString%2A> method is culture-sensitive. It reflects the pattern defined by the current culture's <xref:System.Globalization.DateTimeFormatInfo> object. For example, for the en-US culture, the standard short date pattern is "M/d/yyyy"; for the de-DE culture, it is "dd.MM.yyyy"; for the ja-JP culture, it is "yyyy/M/d". The specific format string on a particular computer can also be customized so that it differs from the standard short date format string.  
  
 For more information about the current thread culture, see the <xref:System.Threading.Thread.CurrentCulture%2A?displayProperty=fullName> property. For more information about format characters, format patterns, and the output they produce, see the [Formatting Types](~/docs/standard/base-types/formatting-types.md) topic. For more information about changing the format pattern associated with a format character, see the <xref:System.Globalization.DateTimeFormatInfo> class.  
  
   
  
## Examples  
 The following example demonstrates the <xref:System.DateTime.ToShortDateString%2A> method. It also shows that the result of calling the <xref:System.DateTime.ToShortDateString%2A> method is identical to calling the <xref:System.DateTime.ToString%28System.String%29?displayProperty=fullName> method with "d" as the format parameter.  
  
 [!code-csharp[System.DateTime.ToShortDateString#1](~/samples/snippets/csharp/VS_Snippets_CLR_System/system.DateTime.ToShortDateString/cs/ToShortDateString.cs#1)]
 [!code-vb[System.DateTime.ToShortDateString#1](~/samples/snippets/visualbasic/VS_Snippets_CLR_System/system.DateTime.ToShortDateString/vb/ToShortDateString.vb#1)]  
  
 ]]></format>
        </remarks>
      </Docs>
    </Member>
    <Member MemberName="ToShortTimeString">
      <MemberSignature Language="C#" Value="public string ToShortTimeString ();" />
      <MemberSignature Language="ILAsm" Value=".method public hidebysig instance string ToShortTimeString() cil managed" />
      <MemberSignature Language="DocId" Value="M:System.DateTime.ToShortTimeString" />
      <MemberType>Method</MemberType>
      <AssemblyInfo>
        <AssemblyName>mscorlib</AssemblyName>
        <AssemblyVersion>2.0.5.0</AssemblyVersion>
        <AssemblyVersion>4.0.0.0</AssemblyVersion>
      </AssemblyInfo>
      <AssemblyInfo>
        <AssemblyName>netstandard</AssemblyName>
        <AssemblyVersion>2.0.0.0</AssemblyVersion>
      </AssemblyInfo>
      <ReturnValue>
        <ReturnType>System.String</ReturnType>
      </ReturnValue>
      <Parameters />
      <Docs>
        <summary>Converts the value of the current <see cref="T:System.DateTime" /> object to its equivalent short time string representation.</summary>
        <returns>A string that contains the short time string representation of the current <see cref="T:System.DateTime" /> object.</returns>
        <remarks>
          <format type="text/markdown"><![CDATA[  
  
## Remarks  
 The value of the current <xref:System.DateTime> object is formatted using the pattern defined by the <xref:System.Globalization.DateTimeFormatInfo.ShortTimePattern%2A?displayProperty=fullName> property associated with the current thread culture. The return value is identical to the value returned by specifying the "t" [standard DateTime format string](~/docs/standard/base-types/standard-date-and-time-format-strings.md) with the <xref:System.DateTime.ToString%28System.String%29> method.  
  
> [!IMPORTANT]
>  The string returned by the <xref:System.DateTime.ToShortTimeString%2A> method is culture-sensitive. It reflects the pattern defined by the current culture's <xref:System.Globalization.DateTimeFormatInfo> object. For example, for the en-US culture, the standard short time pattern is "h:mm tt"; for the de-DE culture, it is "HH:mm"; for the ja-JP culture, it is "H:mm". The specific format string on a particular computer can also be customized so that it differs from the standard short time format string.  
  
 For more information about the current thread culture, see the <xref:System.Threading.Thread.CurrentCulture%2A> property. For more information about format characters, format patterns, and the output they produce, see the [Formatting Types](~/docs/standard/base-types/formatting-types.md) topic. For more information about changing the format pattern associated with a format character, see the <xref:System.Globalization.DateTimeFormatInfo> class.  
  
   
  
## Examples  
 The following example demonstrates the <xref:System.DateTime.ToShortTimeString%2A> method.  
  
 [!code-csharp[DateTime.ToShortLongString#1](~/samples/snippets/csharp/VS_Snippets_CLR/DateTime.ToShortLongString/cs/sls.cs#1)]
 [!code-vb[DateTime.ToShortLongString#1](~/samples/snippets/visualbasic/VS_Snippets_CLR/DateTime.ToShortLongString/vb/sls.vb#1)]  
  
 ]]></format>
        </remarks>
      </Docs>
    </Member>
    <Member MemberName="ToString">
      <MemberSignature Language="C#" Value="public override string ToString ();" />
      <MemberSignature Language="ILAsm" Value=".method public hidebysig virtual instance string ToString() cil managed" />
      <MemberSignature Language="DocId" Value="M:System.DateTime.ToString" />
      <MemberType>Method</MemberType>
      <AssemblyInfo>
        <AssemblyName>System.Runtime</AssemblyName>
        <AssemblyVersion>4.0.0.0</AssemblyVersion>
        <AssemblyVersion>4.0.10.0</AssemblyVersion>
        <AssemblyVersion>4.0.20.0</AssemblyVersion>
        <AssemblyVersion>4.1.0.0</AssemblyVersion>
      </AssemblyInfo>
      <AssemblyInfo>
        <AssemblyName>mscorlib</AssemblyName>
        <AssemblyVersion>2.0.5.0</AssemblyVersion>
        <AssemblyVersion>4.0.0.0</AssemblyVersion>
      </AssemblyInfo>
      <AssemblyInfo>
        <AssemblyName>netstandard</AssemblyName>
        <AssemblyVersion>2.0.0.0</AssemblyVersion>
      </AssemblyInfo>
      <ReturnValue>
        <ReturnType>System.String</ReturnType>
      </ReturnValue>
      <Parameters />
      <Docs>
        <summary>Converts the value of the current <see cref="T:System.DateTime" /> object to its equivalent string representation using the formatting conventions of the current culture.</summary>
        <returns>A string representation of the value of the current <see cref="T:System.DateTime" /> object.</returns>
        <remarks>
          <format type="text/markdown"><![CDATA[  
  
## Remarks  
 The value of the current <xref:System.DateTime> object is formatted using the general date and time format specifier ('G'). To format it using a specific date and time format specifier, call the <xref:System.DateTime.ToString%28System.String%29> method. To format it using the general date and time format specifier ('G') for a specific culture, call the <xref:System.DateTime.ToString%28System.IFormatProvider%29> method. To format it using a specific date and time format specifier and the conventions of a specific culture, call the <xref:System.DateTime.ToString%28System.String%2CSystem.IFormatProvider%29> method.  
  
 This method uses formatting information derived from the current culture. In particular, it combines the custom format strings returned by the <xref:System.Globalization.DateTimeFormatInfo.ShortDatePattern%2A> and <xref:System.Globalization.DateTimeFormatInfo.LongTimePattern%2A> properties of the <xref:System.Globalization.DateTimeFormatInfo> object returned by the `Thread.CurrentThread.CurrentCulture.DateTimeFormat` property. For more information, see <xref:System.Globalization.CultureInfo.CurrentCulture%2A?displayProperty=fullName>. Other overloads of the <xref:System.DateTime.ToString%2A> method enable you to specify the culture whose formatting to use and to define the output pattern of the <xref:System.DateTime> value.  
  
   
  
## Examples  
 The following example illustrates how the string representation of a <xref:System.DateTime> value returned by the <xref:System.DateTime.ToString> method depends on the thread current culture. It changes the current thread culture from en-US to fr-FR to ja-JP. and in each case calls the <xref:System.DateTime.ToString> method to return the string representation of a date and time value using that culture.  
  
 [!code-csharp[System.DateTime.ToString#1](~/samples/snippets/csharp/VS_Snippets_CLR_System/system.DateTime.ToString/cs/ToString1.cs#1)]
 [!code-vb[System.DateTime.ToString#1](~/samples/snippets/visualbasic/VS_Snippets_CLR_System/system.DateTime.ToString/vb/ToString1.vb#1)]  
  
 ]]></format>
        </remarks>
        <exception cref="T:System.ArgumentOutOfRangeException">The date and time is outside the range of dates supported by the calendar used by the current culture.</exception>
        <block subset="none" type="usage">
          <para>The <see cref="M:System.DateTime.ToString" /> method returns the string representation of the date and time in the calendar used by the current culture. If the value of the current <see cref="T:System.DateTime" /> instance is earlier than <see cref="P:System.Globalization.Calendar.MinSupportedDateTime" /> or later than <see cref="P:System.Globalization.Calendar.MaxSupportedDateTime" />, the method throws an <see cref="T:System.ArgumentOutOfRangeException" />. The following example provides an illustration. It attempts to format a date that is outside the range of the <see cref="T:System.Globalization.HijriCalendar" /> class when the current culture is Arabic (Syria).  
  
 [!code-csharp[System.DateTime.ToString.ArgumentOutOfRangeException#2](~/samples/snippets/csharp/VS_Snippets_CLR_System/system.datetime.tostring.argumentoutofrangeexception/cs/datetime.tostring.argumentoutofrangeexception2.cs#2)]
 [!code-vb[System.DateTime.ToString.ArgumentOutOfRangeException#2](~/samples/snippets/visualbasic/VS_Snippets_CLR_System/system.datetime.tostring.argumentoutofrangeexception/vb/datetime.tostring.argumentoutofrangeexception2.vb#2)]</para>
        </block>
      </Docs>
    </Member>
    <Member MemberName="ToString">
      <MemberSignature Language="C#" Value="public string ToString (IFormatProvider provider);" />
      <MemberSignature Language="ILAsm" Value=".method public hidebysig newslot virtual instance string ToString(class System.IFormatProvider provider) cil managed" />
      <MemberSignature Language="DocId" Value="M:System.DateTime.ToString(System.IFormatProvider)" />
      <MemberType>Method</MemberType>
      <AssemblyInfo>
        <AssemblyName>System.Runtime</AssemblyName>
        <AssemblyVersion>4.0.0.0</AssemblyVersion>
        <AssemblyVersion>4.0.10.0</AssemblyVersion>
        <AssemblyVersion>4.0.20.0</AssemblyVersion>
        <AssemblyVersion>4.1.0.0</AssemblyVersion>
      </AssemblyInfo>
      <AssemblyInfo>
        <AssemblyName>mscorlib</AssemblyName>
        <AssemblyVersion>2.0.5.0</AssemblyVersion>
        <AssemblyVersion>4.0.0.0</AssemblyVersion>
      </AssemblyInfo>
      <AssemblyInfo>
        <AssemblyName>netstandard</AssemblyName>
        <AssemblyVersion>2.0.0.0</AssemblyVersion>
      </AssemblyInfo>
      <ReturnValue>
        <ReturnType>System.String</ReturnType>
      </ReturnValue>
      <Parameters>
        <Parameter Name="provider" Type="System.IFormatProvider" />
      </Parameters>
      <Docs>
        <param name="provider">An object that supplies culture-specific formatting information.</param>
        <summary>Converts the value of the current <see cref="T:System.DateTime" /> object to its equivalent string representation using the specified culture-specific format information.</summary>
        <returns>A string representation of value of the current <see cref="T:System.DateTime" /> object as specified by <paramref name="provider" />.</returns>
        <remarks>
          <format type="text/markdown"><![CDATA[  
  
## Remarks  
 The value of the current <xref:System.DateTime> object is formatted using the general date and time format specifier ('G'), which formats output using the short date pattern and the long time pattern.  
  
 The format of the short date and long time pattern is defined by the `provider` parameter. The `provider` parameter can be any of the following:  
  
-   A <xref:System.Globalization.CultureInfo> object that represents the culture whose formatting conventions are to be reflected in the returned string. The <xref:System.Globalization.DateTimeFormatInfo> object returned by the <xref:System.Globalization.CultureInfo.DateTimeFormat%2A?displayProperty=fullName> property defines the formatting of the returned string.  
  
-   A <xref:System.Globalization.DateTimeFormatInfo> object that defines the format of date and time data.  
  
-   A custom object that implements the <xref:System.IFormatProvider> interface. Its <xref:System.IFormatProvider.GetFormat%2A> method returns a <xref:System.Globalization.DateTimeFormatInfo> object that provides formatting information.  
  
 If `provider` is `null`, the <xref:System.Globalization.DateTimeFormatInfo> object associated with the current culture is used. For more information, see <xref:System.Globalization.CultureInfo.CurrentCulture%2A?displayProperty=fullName>.  
  
   
  
## Examples  
 The following example displays the string representation of a date and time using <xref:System.Globalization.CultureInfo> objects that represent five different cultures.  
  
 [!code-csharp[System.DateTime.ToString#3](~/samples/snippets/csharp/VS_Snippets_CLR_System/system.DateTime.ToString/cs/ToString4.cs#3)]
 [!code-vb[System.DateTime.ToString#3](~/samples/snippets/visualbasic/VS_Snippets_CLR_System/system.DateTime.ToString/vb/ToString4.vb#3)]  
  
 ]]></format>
        </remarks>
        <exception cref="T:System.ArgumentOutOfRangeException">The date and time is outside the range of dates supported by the calendar used by <paramref name="provider" />.</exception>
        <block subset="none" type="usage">
          <para>The <see cref="M:System.DateTime.ToString(System.IFormatProvider)" /> method returns the string representation of the date and time in the calendar used by the culture represented by the <paramref name="provider" /> parameter. Its calendar is defined by the <see cref="P:System.Globalization.DateTimeFormatInfo.Calendar" /> property. If the value of the current <see cref="T:System.DateTime" /> instance is earlier than <see cref="P:System.Globalization.Calendar.MinSupportedDateTime" /> or later than <see cref="P:System.Globalization.Calendar.MaxSupportedDateTime" />, the method throws an <see cref="T:System.ArgumentOutOfRangeException" />. The following example provides an illustration. It attempts to format a date that is outside the range of the <see cref="T:System.Globalization.JapaneseCalendar" /> class.  
  
 [!code-csharp[System.DateTime.ToString.ArgumentOutOfRangeException#1](~/samples/snippets/csharp/VS_Snippets_CLR_System/system.datetime.tostring.argumentoutofrangeexception/cs/datetime.tostring.argumentoutofrangeexception1.cs#1)]
 [!code-vb[System.DateTime.ToString.ArgumentOutOfRangeException#1](~/samples/snippets/visualbasic/VS_Snippets_CLR_System/system.datetime.tostring.argumentoutofrangeexception/vb/datetime.tostring.argumentoutofrangeexception1.vb#1)]</para>
        </block>
      </Docs>
    </Member>
    <Member MemberName="ToString">
      <MemberSignature Language="C#" Value="public string ToString (string format);" />
      <MemberSignature Language="ILAsm" Value=".method public hidebysig instance string ToString(string format) cil managed" />
      <MemberSignature Language="DocId" Value="M:System.DateTime.ToString(System.String)" />
      <MemberType>Method</MemberType>
      <AssemblyInfo>
        <AssemblyName>System.Runtime</AssemblyName>
        <AssemblyVersion>4.0.0.0</AssemblyVersion>
        <AssemblyVersion>4.0.10.0</AssemblyVersion>
        <AssemblyVersion>4.0.20.0</AssemblyVersion>
        <AssemblyVersion>4.1.0.0</AssemblyVersion>
      </AssemblyInfo>
      <AssemblyInfo>
        <AssemblyName>mscorlib</AssemblyName>
        <AssemblyVersion>2.0.5.0</AssemblyVersion>
        <AssemblyVersion>4.0.0.0</AssemblyVersion>
      </AssemblyInfo>
      <AssemblyInfo>
        <AssemblyName>netstandard</AssemblyName>
        <AssemblyVersion>2.0.0.0</AssemblyVersion>
      </AssemblyInfo>
      <ReturnValue>
        <ReturnType>System.String</ReturnType>
      </ReturnValue>
      <Parameters>
        <Parameter Name="format" Type="System.String" />
      </Parameters>
      <Docs>
        <param name="format">A standard or custom date and time format string.</param>
        <summary>Converts the value of the current <see cref="T:System.DateTime" /> object to its equivalent string representation using the specified format and the formatting conventions of the current culture.</summary>
        <returns>A string representation of value of the current <see cref="T:System.DateTime" /> object as specified by <paramref name="format" />.</returns>
        <remarks>
          <format type="text/markdown"><![CDATA[  
  
## Remarks  
 The <xref:System.DateTime.ToString%28System.String%29> method returns the string representation of a date and time value in a specific format that uses the formatting conventions of the current culture; for more information, see <xref:System.Globalization.CultureInfo.CurrentCulture%2A?displayProperty=fullName>.  
  
 The `format` parameter should contain either a single format specifier character (see [Standard Date and Time Format Strings](~/docs/standard/base-types/standard-date-and-time-format-strings.md)) or a custom format pattern (see [Custom Date and Time Format Strings](~/docs/standard/base-types/custom-date-and-time-format-strings.md)) that defines the format of the returned string. If `format` is `null` or an empty string, the general format specifier, 'G', is used.  
  
 Some uses of this method include:  
  
-   Getting a string that displays the date and time in the current culture’s short date and time format. To do this, you use the “G” format specifier.  
  
-   Getting a string that contains only the month and year. To do this, you use the “MM/yyyy” format string. The format string uses the current culture’s date separator.  
  
-   Getting a string that contains the date and time in a specific format. For example, the “MM/dd/yyyyHH:mm” format string displays the date and time string in a fixed format such as “19//03//2013 18:06". The format string uses “/” as a fixed date separator regardless of culture-specific settings.  
  
-   Getting a date in a condensed format that could be used for serializing a date string. For example, the "yyyyMMdd" format string displays a four-digit year followed by a two-digit month and a two-digit day with no date separator.  
  
 The following example uses these three format strings to display a date and time value by using the conventions of the en-US and fr-FR cultures.  
  
 [!code-csharp[System.DateTime.ToString#5](~/samples/snippets/csharp/VS_Snippets_CLR_System/system.DateTime.ToString/cs/tostring5.cs#5)]
 [!code-vb[System.DateTime.ToString#5](~/samples/snippets/visualbasic/VS_Snippets_CLR_System/system.DateTime.ToString/vb/tostring5.vb#5)]  
  
   
  
## Examples  
 The following example uses each of the standard date and time format strings and a selection of custom date and time format strings to display the string representation of a <xref:System.DateTime> value. The thread current culture for the example is en-US.  
  
 [!code-csharp[System.DateTime.ToString#2](~/samples/snippets/csharp/VS_Snippets_CLR_System/system.DateTime.ToString/cs/ToString2.cs#2)]
 [!code-vb[System.DateTime.ToString#2](~/samples/snippets/visualbasic/VS_Snippets_CLR_System/system.DateTime.ToString/vb/ToString2.vb#2)]  
  
 ]]></format>
        </remarks>
        <exception cref="T:System.FormatException">The length of <paramref name="format" /> is 1, and it is not one of the format specifier characters defined for <see cref="T:System.Globalization.DateTimeFormatInfo" />.  
  
 -or-  
  
 <paramref name="format" /> does not contain a valid custom format pattern.</exception>
        <exception cref="T:System.ArgumentOutOfRangeException">The date and time is outside the range of dates supported by the calendar used by the current culture.</exception>
        <block subset="none" type="usage">
          <para>The <see cref="M:System.DateTime.ToString(System.String)" /> method returns the string representation of the date and time in the calendar used by the current culture. If the value of the current <see cref="T:System.DateTime" /> instance is earlier than <see cref="P:System.Globalization.Calendar.MinSupportedDateTime" /> or later than <see cref="P:System.Globalization.Calendar.MaxSupportedDateTime" />, the method throws an <see cref="T:System.ArgumentOutOfRangeException" />. The following example provides an illustration. It attempts to format a date that is outside the range of the <see cref="T:System.Globalization.HebrewCalendar" /> class when the current culture is Hebrew (Israel).  
  
 [!code-csharp[System.DateTime.ToString.ArgumentOutOfRangeException#3](~/samples/snippets/csharp/VS_Snippets_CLR_System/system.datetime.tostring.argumentoutofrangeexception/cs/datetime.tostring.argumentoutofrangeexception3.cs#3)]
 [!code-vb[System.DateTime.ToString.ArgumentOutOfRangeException#3](~/samples/snippets/visualbasic/VS_Snippets_CLR_System/system.datetime.tostring.argumentoutofrangeexception/vb/datetime.tostring.argumentoutofrangeexception3.vb#3)]</para>
        </block>
      </Docs>
    </Member>
    <Member MemberName="ToString">
      <MemberSignature Language="C#" Value="public string ToString (string format, IFormatProvider provider);" />
      <MemberSignature Language="ILAsm" Value=".method public hidebysig newslot virtual instance string ToString(string format, class System.IFormatProvider provider) cil managed" />
      <MemberSignature Language="DocId" Value="M:System.DateTime.ToString(System.String,System.IFormatProvider)" />
      <MemberType>Method</MemberType>
      <AssemblyInfo>
        <AssemblyName>System.Runtime</AssemblyName>
        <AssemblyVersion>4.0.0.0</AssemblyVersion>
        <AssemblyVersion>4.0.10.0</AssemblyVersion>
        <AssemblyVersion>4.0.20.0</AssemblyVersion>
        <AssemblyVersion>4.1.0.0</AssemblyVersion>
      </AssemblyInfo>
      <AssemblyInfo>
        <AssemblyName>mscorlib</AssemblyName>
        <AssemblyVersion>2.0.5.0</AssemblyVersion>
        <AssemblyVersion>4.0.0.0</AssemblyVersion>
      </AssemblyInfo>
      <AssemblyInfo>
        <AssemblyName>netstandard</AssemblyName>
        <AssemblyVersion>2.0.0.0</AssemblyVersion>
      </AssemblyInfo>
      <ReturnValue>
        <ReturnType>System.String</ReturnType>
      </ReturnValue>
      <Parameters>
        <Parameter Name="format" Type="System.String" />
        <Parameter Name="provider" Type="System.IFormatProvider" />
      </Parameters>
      <Docs>
        <param name="format">A standard or custom date and time format string.</param>
        <param name="provider">An object that supplies culture-specific formatting information.</param>
        <summary>Converts the value of the current <see cref="T:System.DateTime" /> object to its equivalent string representation using the specified format and culture-specific format information.</summary>
        <returns>A string representation of value of the current <see cref="T:System.DateTime" /> object as specified by <paramref name="format" /> and <paramref name="provider" />.</returns>
        <remarks>
          <format type="text/markdown"><![CDATA[  
  
## Remarks  
 The `format` parameter can contain either a single format specifier character (see [Standard Date and Time Format Strings](~/docs/standard/base-types/standard-date-and-time-format-strings.md)) or a custom format pattern (see [Custom Date and Time Format Strings](~/docs/standard/base-types/custom-date-and-time-format-strings.md)). If `format` is `null` or an empty string (""), the standard format specifier, "G", is used.  
  
 The `provider` parameter defines the pattern that corresponds to the standard format specifiers, as well as the symbols and names of date and time components. The `provider` parameter can be any of the following:  
  
-   A <xref:System.Globalization.CultureInfo> object that represents the culture whose formatting conventions are to be reflected in the returned string. The <xref:System.Globalization.DateTimeFormatInfo> object returned by the <xref:System.Globalization.CultureInfo.DateTimeFormat%2A?displayProperty=fullName> property defines the formatting of the returned string.  
  
-   A <xref:System.Globalization.DateTimeFormatInfo> object that defines the format of date and time data.  
  
-   A custom object that implements the <xref:System.IFormatProvider> interface. Its <xref:System.IFormatProvider.GetFormat%2A> method returns a <xref:System.Globalization.DateTimeFormatInfo> object that provides formatting information.  
  
 If `provider` is `null`, the <xref:System.Globalization.DateTimeFormatInfo> associated with the current culture is used. For more information, see <xref:System.Globalization.CultureInfo.CurrentCulture%2A?displayProperty=fullName>.  
  
   
  
## Examples  
 The following example uses each of the standard date time format strings to display the string representation of a date and time for four different cultures.  
  
 [!code-csharp[System.DateTime.ToString#4](~/samples/snippets/csharp/VS_Snippets_CLR_System/system.DateTime.ToString/cs/tostring3.cs#4)]
 [!code-vb[System.DateTime.ToString#4](~/samples/snippets/visualbasic/VS_Snippets_CLR_System/system.DateTime.ToString/vb/tostring3.vb#4)]  
  
 The following example demonstrates different ways of formatting a <xref:System.DateTime> value using the invariant <xref:System.Globalization.DateTimeFormatInfo>.  
  
 [!code-cpp[Classic DateTime.ToString2 Example#1](~/samples/snippets/cpp/VS_Snippets_CLR_Classic/classic DateTime.ToString2 Example/CPP/source.cpp#1)]
 [!code-csharp[Classic DateTime.ToString2 Example#1](~/samples/snippets/csharp/VS_Snippets_CLR_Classic/classic DateTime.ToString2 Example/CS/source.cs#1)]
 [!code-vb[Classic DateTime.ToString2 Example#1](~/samples/snippets/visualbasic/VS_Snippets_CLR_Classic/classic DateTime.ToString2 Example/VB/source.vb#1)]  
  
 ]]></format>
        </remarks>
        <exception cref="T:System.FormatException">The length of <paramref name="format" /> is 1, and it is not one of the format specifier characters defined for <see cref="T:System.Globalization.DateTimeFormatInfo" />.  
  
 -or-  
  
 <paramref name="format" /> does not contain a valid custom format pattern.</exception>
        <exception cref="T:System.ArgumentOutOfRangeException">The date and time is outside the range of dates supported by the calendar used by <paramref name="provider" />.</exception>
        <block subset="none" type="usage">
          <para>The <see cref="M:System.DateTime.ToString(System.String,System.IFormatProvider)" /> method returns the string representation of the date and time in the calendar used by the <paramref name="provider" /> parameter. Its calendar is defined by the <see cref="P:System.Globalization.DateTimeFormatInfo.Calendar" /> property. If the value of the current <see cref="T:System.DateTime" /> instance is earlier than <see cref="P:System.Globalization.Calendar.MinSupportedDateTime" /> or later than <see cref="P:System.Globalization.Calendar.MaxSupportedDateTime" />, the method throws an <see cref="T:System.ArgumentOutOfRangeException" />. The following example provides an illustration. It attempts to format a date that is outside the range of the <see cref="T:System.Globalization.UmAlQuraCalendar" /> class.  
  
 [!code-csharp[System.DateTime.ToString.ArgumentOutOfRangeException#4](~/samples/snippets/csharp/VS_Snippets_CLR_System/system.datetime.tostring.argumentoutofrangeexception/cs/datetime.tostring.argumentoutofrangeexception4.cs#4)]
 [!code-vb[System.DateTime.ToString.ArgumentOutOfRangeException#4](~/samples/snippets/visualbasic/VS_Snippets_CLR_System/system.datetime.tostring.argumentoutofrangeexception/vb/datetime.tostring.argumentoutofrangeexception4.vb#4)]</para>
        </block>
      </Docs>
    </Member>
    <Member MemberName="ToUniversalTime">
      <MemberSignature Language="C#" Value="public DateTime ToUniversalTime ();" />
      <MemberSignature Language="ILAsm" Value=".method public hidebysig instance valuetype System.DateTime ToUniversalTime() cil managed" />
      <MemberSignature Language="DocId" Value="M:System.DateTime.ToUniversalTime" />
      <MemberType>Method</MemberType>
      <AssemblyInfo>
        <AssemblyName>System.Runtime</AssemblyName>
        <AssemblyVersion>4.0.0.0</AssemblyVersion>
        <AssemblyVersion>4.0.10.0</AssemblyVersion>
        <AssemblyVersion>4.0.20.0</AssemblyVersion>
        <AssemblyVersion>4.1.0.0</AssemblyVersion>
      </AssemblyInfo>
      <AssemblyInfo>
        <AssemblyName>mscorlib</AssemblyName>
        <AssemblyVersion>2.0.5.0</AssemblyVersion>
        <AssemblyVersion>4.0.0.0</AssemblyVersion>
      </AssemblyInfo>
      <AssemblyInfo>
        <AssemblyName>netstandard</AssemblyName>
        <AssemblyVersion>2.0.0.0</AssemblyVersion>
      </AssemblyInfo>
      <ReturnValue>
        <ReturnType>System.DateTime</ReturnType>
      </ReturnValue>
      <Parameters />
      <Docs>
        <summary>Converts the value of the current <see cref="T:System.DateTime" /> object to Coordinated Universal Time (UTC).</summary>
        <returns>An object whose <see cref="P:System.DateTime.Kind" /> property is <see cref="F:System.DateTimeKind.Utc" />, and whose value is the UTC equivalent to the value of the current <see cref="T:System.DateTime" /> object, or <see cref="F:System.DateTime.MaxValue" /> if the converted value is too large to be represented by a <see cref="T:System.DateTime" /> object, or <see cref="F:System.DateTime.MinValue" /> if the converted value is too small to be represented by a <see cref="T:System.DateTime" /> object.</returns>
        <remarks>
          <format type="text/markdown"><![CDATA[  
  
## Remarks  
 The Coordinated Universal Time (UTC) is equal to the local time minus the UTC offset. For more information about the UTC offset, see <xref:System.TimeZone.GetUtcOffset%2A?displayProperty=fullName>. The conversion also takes into account the daylight saving time rule that applies to the time represented by the current <xref:System.DateTime> object.  
  
> [!IMPORTANT]
>  On [!INCLUDE[winxp](~/includes/winxp-md.md)] systems, the <xref:System.DateTime.ToUniversalTime%2A> method recognizes only the current adjustment rule when converting from local time to UTC. As a result, conversions for periods before the current adjustment rule came into effect may not accurately reflect the difference between local time and UTC.  
  
 Starting with the .NET Framework version 2.0, the value returned by the <xref:System.DateTime.ToUniversalTime%2A> method is determined by the <xref:System.DateTime.Kind%2A> property of the current <xref:System.DateTime> object. The following table describes the possible results.  
  
|Kind|Results|  
|----------|-------------|  
|<xref:System.DateTimeKind.Utc>|No conversion is performed.|  
|<xref:System.DateTimeKind.Local>|The current <xref:System.DateTime> object is converted to UTC.|  
|<xref:System.DateTimeKind.Unspecified>|The current <xref:System.DateTime> object is assumed to be a local time, and the conversion is performed as if <xref:System.DateTime.Kind%2A> were <xref:System.DateTimeKind.Local>.|  
  
> [!NOTE]
>  The <xref:System.DateTime.ToUniversalTime%2A> method converts a <xref:System.DateTime> value from local time to UTC. To convert the time in a non-local time zone to UTC, use the <xref:System.TimeZoneInfo.ConvertTimeToUtc%28System.DateTime%2CSystem.TimeZoneInfo%29?displayProperty=fullName> method. To convert a time whose offset from UTC is known, use the <xref:System.DateTimeOffset.ToUniversalTime%2A> method.  
  
 If the date and time instance value is an ambiguous time, this method assumes that it is a standard time. (An ambiguous time is one that can map either to a standard time or to a daylight saving time in the local time zone) If the date and time instance value is an invalid time, this method simply subtracts the local time from the local time zone's UTC offset to return UTC. (An invalid time is one that does not exist because of the application of daylight saving time adjustment rules.)  
  
   
  
## Examples  
 The following example demonstrates the <xref:System.DateTime.ToUniversalTime%2A> method.  
  
 [!code-cpp[DateTime.ToLocalTime ToUniversalTime#1](~/samples/snippets/cpp/VS_Snippets_CLR/DateTime.ToLocalTime ToUniversalTime/CPP/class1.cpp#1)]
 [!code-csharp[DateTime.ToLocalTime ToUniversalTime#1](~/samples/snippets/csharp/VS_Snippets_CLR/DateTime.ToLocalTime ToUniversalTime/CS/class1.cs#1)]
 [!code-vb[DateTime.ToLocalTime ToUniversalTime#1](~/samples/snippets/visualbasic/VS_Snippets_CLR/DateTime.ToLocalTime ToUniversalTime/VB/class1.vb#1)]  
  
 The following example uses the <xref:System.DateTime.SpecifyKind%2A> method to demonstrate how the <xref:System.DateTime.Kind%2A> property influences the <xref:System.DateTime.ToLocalTime%2A> and <xref:System.DateTime.ToUniversalTime%2A> conversion methods.  
  
 [!code-csharp[DateTime.Kind_Suite#1](~/samples/snippets/csharp/VS_Snippets_CLR/DateTime.Kind_Suite/cs/ks.cs#1)]
 [!code-vb[DateTime.Kind_Suite#1](~/samples/snippets/visualbasic/VS_Snippets_CLR/DateTime.Kind_Suite/vb/ks.vb#1)]  
  
 ]]></format>
        </remarks>
        <block subset="none" type="usage">
          <para>The <see cref="M:System.DateTime.ToUniversalTime" /> method is sometimes used to convert a local time to UTC. The <see cref="M:System.DateTime.ToLocalTime" /> method is then called to restore the original local time. However, if the original time represents an invalid time in the local time zone, the two local time values will not be equal. For additional information and an example, see the <see cref="M:System.DateTime.ToLocalTime" /> method.  
  
 On [!INCLUDE[winxp](~/includes/winxp-md.md)] systems, the <see cref="M:System.DateTime.ToUniversalTime" /> method recognizes only the current adjustment rule for the local time zone, which it applies to all dates, including down-level dates (that is, dates that are earlier than the starting date of the current adjustment rule). Applications running on [!INCLUDE[winxp](~/includes/winxp-md.md)] that require historically accurate local date and time calculations must work around this behavior by using the <see cref="M:System.TimeZoneInfo.FindSystemTimeZoneById(System.String)" /> method to retrieve a <see cref="T:System.TimeZoneInfo" /> object that corresponds to the local time zone and calling its <see cref="M:System.TimeZoneInfo.ConvertTimeToUtc(System.DateTime,System.TimeZoneInfo)" /> method.  
  
 The following example illustrates the difference between the <see cref="M:System.DateTime.ToUniversalTime" /> and <see cref="M:System.TimeZoneInfo.ConvertTimeToUtc(System.DateTime,System.TimeZoneInfo)" /> methods on a [!INCLUDE[winxp](~/includes/winxp-md.md)] system in the U.S. Pacific Time zone. The first two method calls apply the current time zone adjustment rule (which went into effect in 2007) to a date in 2006. The current adjustment rule provides for the transition to daylight saving time on the second Sunday of March; the previous rule, which was in effect in 2006, provided for the transition to daylight saving time to occur on the first Sunday of April. Only the third method call accurately performs this historical date and time conversion.  
  
 [!code-csharp[System.DateTime.ToUniversalTime#1](~/samples/snippets/csharp/VS_Snippets_CLR_System/system.datetime.touniversaltime/cs/touniversaltime.cs#1)]
 [!code-vb[System.DateTime.ToUniversalTime#1](~/samples/snippets/visualbasic/VS_Snippets_CLR_System/system.datetime.touniversaltime/vb/touniversaltime.vb#1)]</para>
        </block>
      </Docs>
    </Member>
    <Member MemberName="TryParse">
      <MemberSignature Language="C#" Value="public static bool TryParse (string s, out DateTime result);" />
      <MemberSignature Language="ILAsm" Value=".method public static hidebysig bool TryParse(string s, valuetype System.DateTime result) cil managed" />
      <MemberSignature Language="DocId" Value="M:System.DateTime.TryParse(System.String,System.DateTime@)" />
      <MemberType>Method</MemberType>
      <AssemblyInfo>
        <AssemblyName>System.Runtime</AssemblyName>
        <AssemblyVersion>4.0.0.0</AssemblyVersion>
        <AssemblyVersion>4.0.10.0</AssemblyVersion>
        <AssemblyVersion>4.0.20.0</AssemblyVersion>
        <AssemblyVersion>4.1.0.0</AssemblyVersion>
      </AssemblyInfo>
      <AssemblyInfo>
        <AssemblyName>mscorlib</AssemblyName>
        <AssemblyVersion>2.0.5.0</AssemblyVersion>
        <AssemblyVersion>4.0.0.0</AssemblyVersion>
      </AssemblyInfo>
      <AssemblyInfo>
        <AssemblyName>netstandard</AssemblyName>
        <AssemblyVersion>2.0.0.0</AssemblyVersion>
      </AssemblyInfo>
      <ReturnValue>
        <ReturnType>System.Boolean</ReturnType>
      </ReturnValue>
      <Parameters>
        <Parameter Name="s" Type="System.String" />
        <Parameter Name="result" Type="System.DateTime&amp;" RefType="out" />
      </Parameters>
      <Docs>
        <param name="s">A string containing a date and time to convert.</param>
        <param name="result">When this method returns, contains the <see cref="T:System.DateTime" /> value equivalent to the date and time contained in <c>s</c>, if the conversion succeeded, or <see cref="F:System.DateTime.MinValue" /> if the conversion failed. The conversion fails if the <c>s</c> parameter is <see langword="null" />, is an empty string (""), or does not contain a valid string representation of a date and time. This parameter is passed uninitialized.</param>
        <summary>Converts the specified string representation of a date and time to its <see cref="T:System.DateTime" /> equivalent and returns a value that indicates whether the conversion succeeded.</summary>
        <returns>
          <see langword="true" /> if the <paramref name="s" /> parameter was converted successfully; otherwise, <see langword="false" />.</returns>
        <remarks>
          <format type="text/markdown"><![CDATA[  
  
## Remarks  
 The <xref:System.DateTime.TryParse%28System.String%2CSystem.DateTime%40%29?displayProperty=fullName> method is similar to the <xref:System.DateTime.Parse%28System.String%29?displayProperty=fullName> method, except that the <xref:System.DateTime.TryParse%28System.String%2CSystem.DateTime%40%29> method does not throw an exception if the conversion fails.  
  
 The string `s` is parsed using formatting information in the current <xref:System.Globalization.DateTimeFormatInfo> object, which is supplied implicitly by the current thread culture.  
  
 This method tries to ignore unrecognized data, if possible, and fills in missing month, day, and year information with the current date. If `s` contains only a date and no time, this method assumes the time is 12:00 midnight. If `s` includes a date component with a two-digit year, it is converted to a year in the current culture's current calendar based on the value of the <xref:System.Globalization.Calendar.TwoDigitYearMax%2A?displayProperty=fullName> property. Any leading, inner, or trailing white space character in `s` is ignored. The date and time can be bracketed with a pair of leading and trailing NUMBER SIGN characters ('#', U+0023), and can be trailed with one or more NULL characters (U+0000).  
  
 Because the <xref:System.DateTime.TryParse%28System.String%2CSystem.DateTime%40%29?displayProperty=fullName> method tries to parse the string representation of a date and time using the formatting rules of the current culture, trying to parse a particular string across different cultures can either fail or return different results. If a specific date and time format will be parsed across different locales, use the <xref:System.DateTime.TryParse%28System.String%2CSystem.IFormatProvider%2CSystem.Globalization.DateTimeStyles%2CSystem.DateTime%40%29?displayProperty=fullName> method or one of the overloads of the <xref:System.DateTime.TryParseExact%2A> method and provide a format specifier.  
  
 If `s` is the string representation of a leap day in a leap year in the current calendar, the method parses `s` successfully. If `s` is the string representation of a leap day in a non-leap year in the current culture's current calendar, the parse operation fails and the method returns `false`.  
  
 If `s` contains no time zone information, `result` contains a <xref:System.DateTime> value whose <xref:System.DateTime.Kind%2A> property is <xref:System.DateTimeKind?displayProperty=fullName> when the method returns. If the string to be parsed contains time zone information, `result` contains a <xref:System.DateTime> value whose <xref:System.DateTime.Kind%2A> property is <xref:System.DateTimeKind?displayProperty=fullName> when the method returns.  
  
   
  
## Examples  
 The following example passes a number of date and time strings to the <xref:System.DateTime.TryParse%28System.String%2CSystem.DateTime%40%29?displayProperty=fullName> method.  
  
 [!code-cpp[System.DateTime.TryParse#1](~/samples/snippets/cpp/VS_Snippets_CLR_System/system.DateTime.TryParse/cpp/datetime.tryparse1.cpp#1)]
 [!code-csharp[System.DateTime.TryParse#1](~/samples/snippets/csharp/VS_Snippets_CLR_System/system.DateTime.TryParse/cs/TryParse1.cs#1)]
 [!code-vb[System.DateTime.TryParse#1](~/samples/snippets/visualbasic/VS_Snippets_CLR_System/system.DateTime.TryParse/vb/TryParse1.vb#1)]  
  
 ]]></format>
        </remarks>
        <block subset="none" type="usage">
          <para>Formatting is influenced by properties of the current <see cref="T:System.Globalization.DateTimeFormatInfo" /> object, which by default are derived from the **Regional and Language Options** item in Control Panel. The <see cref="Overload:System.DateTime.TryParse" /> method can unexpectedly fail and return <see langword="False" /> if the current <see cref="P:System.Globalization.DateTimeFormatInfo.DateSeparator" /> and <see cref="P:System.Globalization.DateTimeFormatInfo.TimeSeparator" /> properties are set to the same value.</para>
        </block>
      </Docs>
    </Member>
    <Member MemberName="TryParse">
      <MemberSignature Language="C#" Value="public static bool TryParse (string s, IFormatProvider provider, System.Globalization.DateTimeStyles styles, out DateTime result);" />
      <MemberSignature Language="ILAsm" Value=".method public static hidebysig bool TryParse(string s, class System.IFormatProvider provider, valuetype System.Globalization.DateTimeStyles styles, valuetype System.DateTime result) cil managed" />
      <MemberSignature Language="DocId" Value="M:System.DateTime.TryParse(System.String,System.IFormatProvider,System.Globalization.DateTimeStyles,System.DateTime@)" />
      <MemberType>Method</MemberType>
      <AssemblyInfo>
        <AssemblyName>System.Runtime</AssemblyName>
        <AssemblyVersion>4.0.0.0</AssemblyVersion>
        <AssemblyVersion>4.0.10.0</AssemblyVersion>
        <AssemblyVersion>4.0.20.0</AssemblyVersion>
        <AssemblyVersion>4.1.0.0</AssemblyVersion>
      </AssemblyInfo>
      <AssemblyInfo>
        <AssemblyName>mscorlib</AssemblyName>
        <AssemblyVersion>2.0.5.0</AssemblyVersion>
        <AssemblyVersion>4.0.0.0</AssemblyVersion>
      </AssemblyInfo>
      <AssemblyInfo>
        <AssemblyName>netstandard</AssemblyName>
        <AssemblyVersion>2.0.0.0</AssemblyVersion>
      </AssemblyInfo>
      <ReturnValue>
        <ReturnType>System.Boolean</ReturnType>
      </ReturnValue>
      <Parameters>
        <Parameter Name="s" Type="System.String" />
        <Parameter Name="provider" Type="System.IFormatProvider" />
        <Parameter Name="styles" Type="System.Globalization.DateTimeStyles" />
        <Parameter Name="result" Type="System.DateTime&amp;" RefType="out" />
      </Parameters>
      <Docs>
        <param name="s">A string containing a date and time to convert.</param>
        <param name="provider">An object that supplies culture-specific formatting information about <c>s</c>.</param>
        <param name="styles">A bitwise combination of enumeration values that defines how to interpret the parsed date in relation to the current time zone or the current date. A typical value to specify is <see cref="F:System.Globalization.DateTimeStyles.None" />.</param>
        <param name="result">When this method returns, contains the <see cref="T:System.DateTime" /> value equivalent to the date and time contained in <c>s</c>, if the conversion succeeded, or <see cref="F:System.DateTime.MinValue" /> if the conversion failed. The conversion fails if the <c>s</c> parameter is <see langword="null" />, is an empty string (""), or does not contain a valid string representation of a date and time. This parameter is passed uninitialized.</param>
        <summary>Converts the specified string representation of a date and time to its <see cref="T:System.DateTime" /> equivalent using the specified culture-specific format information and formatting style, and returns a value that indicates whether the conversion succeeded.</summary>
        <returns>
          <see langword="true" /> if the <paramref name="s" /> parameter was converted successfully; otherwise, <see langword="false" />.</returns>
        <remarks>
          <format type="text/markdown"><![CDATA[  
  
## Remarks  
 The <xref:System.DateTime.TryParse%28System.String%2CSystem.IFormatProvider%2CSystem.Globalization.DateTimeStyles%2CSystem.DateTime%40%29?displayProperty=fullName> method parses a string that can contain date, time, and time zone information. It is similar to the <xref:System.DateTime.Parse%28System.String%2CSystem.IFormatProvider%2CSystem.Globalization.DateTimeStyles%29?displayProperty=fullName> method, except that the <xref:System.DateTime.TryParse%28System.String%2CSystem.DateTime%40%29?displayProperty=fullName> method does not throw an exception if the conversion fails.  
  
 This method attempts to ignore unrecognized data and parse `s` completely. If `s` contains a time but no date, the method by default substitutes the current date or, if `styles` includes the <xref:System.Globalization.DateTimeStyles.NoCurrentDateDefault> flag, it substitutes `DateTime.Date.MinValue`. If `s` contains a date but no time, 12:00 midnight is used as the default time. If a date is present but its year component consists of only two digits, it is converted to a year in the `provider` parameter's current calendar based on the value of the <xref:System.Globalization.Calendar.TwoDigitYearMax%2A?displayProperty=fullName> property. Any leading, inner, or trailing white space characters in `s` are ignored. The date and time can be bracketed with a pair of leading and trailing NUMBER SIGN characters ('#', U+0023), and can be trailed with one or more NULL characters (U+0000).  
  
 Specific valid formats for date and time elements, as well as the names and symbols used in dates and times, are defined by the `provider` parameter, which can be any of the following:  
  
-   A <xref:System.Globalization.CultureInfo> object that represents the culture whose formatting is used in the `s` parameter. The <xref:System.Globalization.DateTimeFormatInfo> object returned by the <xref:System.Globalization.CultureInfo.DateTimeFormat%2A?displayProperty=fullName> property defines the formatting used in `s`.  
  
-   A <xref:System.Globalization.DateTimeFormatInfo> object that defines the formatting used in `s`.  
  
-   A custom <xref:System.IFormatProvider> implementation. Its <xref:System.IFormatProvider.GetFormat%2A?displayProperty=fullName> method returns a <xref:System.Globalization.DateTimeFormatInfo> object that defines the formatting used in `s`.  
  
 If `provider` is `null`, the current culture is used.  
  
 If `s` is the string representation of a leap day in a leap year in the current calendar, the method parses `s` successfully. If `s` is the string representation of a leap day in a non-leap year in the current calendar of `provider`, the parse operation fails and the method returns `false`.  
  
 The `styles` parameter defines the precise interpretation of the parsed string and how the parse operation should handle it. It can be one or more members of the <xref:System.Globalization.DateTimeStyles> enumeration, as described in the following table.  
  
|DateTimeStyles member|Description|  
|---------------------------|-----------------|  
|<xref:System.Globalization.DateTimeStyles.AdjustToUniversal>|Parses `s` and, if necessary, converts it to UTC. If `s` includes a time zone offset, or if `s` contains no time zone information but `styles` includes the <xref:System.Globalization.DateTimeStyles?displayProperty=fullName> flag, the method parses the string, calls <xref:System.DateTime.ToUniversalTime%2A> to convert the returned <xref:System.DateTime> value to UTC, and sets the <xref:System.DateTime.Kind%2A> property to <xref:System.DateTimeKind?displayProperty=fullName>. If `s` indicates that it represents UTC, or if `s` does not contain time zone information but `styles` includes the <xref:System.Globalization.DateTimeStyles?displayProperty=fullName> flag, the method parses the string, performs no time zone conversion on the returned <xref:System.DateTime> value, and sets the <xref:System.DateTime.Kind%2A> property to <xref:System.DateTimeKind?displayProperty=fullName>. In all other cases, the flag has no effect.|  
|<xref:System.Globalization.DateTimeStyles.AllowInnerWhite>|Although valid, this value is ignored. Inner white space is permitted in the date and time elements of `s`.|  
|<xref:System.Globalization.DateTimeStyles.AllowLeadingWhite>|Although valid, this value is ignored. Leading white space is permitted in the date and time elements of `s`.|  
|<xref:System.Globalization.DateTimeStyles.AllowTrailingWhite>|Although valid, this value is ignored. Trailing white space is permitted in the date and time elements of `s`.|  
|<xref:System.Globalization.DateTimeStyles.AllowWhiteSpaces>|Specifies that `s` may contain leading, inner, and trailing white spaces. This is the default behavior. It cannot be overridden by supplying a more restrictive <xref:System.Globalization.DateTimeStyles> enumeration value such as <xref:System.Globalization.DateTimeStyles?displayProperty=fullName>.|  
|<xref:System.Globalization.DateTimeStyles.AssumeLocal>|Specifies that if `s` lacks any time zone information, it is assumed to represent a local time. Unless the <xref:System.Globalization.DateTimeStyles?displayProperty=fullName> flag is present, the <xref:System.DateTime.Kind%2A> property of the returned <xref:System.DateTime> value is set to <xref:System.DateTimeKind?displayProperty=fullName>.|  
|<xref:System.Globalization.DateTimeStyles.AssumeUniversal>|Specifies that if `s` lacks any time zone information, it is assumed to represent UTC. Unless the <xref:System.Globalization.DateTimeStyles?displayProperty=fullName> flag is present, the method converts the returned <xref:System.DateTime> value from UTC to local time and sets its <xref:System.DateTime.Kind%2A> property to <xref:System.DateTimeKind?displayProperty=fullName>.|  
|<xref:System.Globalization.DateTimeStyles.None>|Although valid, this value is ignored.|  
|<xref:System.Globalization.DateTimeStyles.RoundtripKind>|For strings that contain time zone information, tries to prevent the conversion of a date and time string to a <xref:System.DateTime> value with its <xref:System.DateTime.Kind%2A> property set to <xref:System.DateTimeKind?displayProperty=fullName>. Typically, such a string is created by calling the <xref:System.DateTime.ToString%28System.String%29?displayProperty=fullName> method using either the "o", "r", or "u" standard format specifiers.|  
  
 If `s` contains no time zone information, the <xref:System.DateTime.TryParse%28System.String%2CSystem.IFormatProvider%2CSystem.Globalization.DateTimeStyles%2CSystem.DateTime%40%29?displayProperty=fullName> method returns a <xref:System.DateTime> value whose <xref:System.DateTime.Kind%2A> property is <xref:System.DateTimeKind?displayProperty=fullName> unless a `styles` flag indicates otherwise. If `s` includes time zone or time zone offset information, the <xref:System.DateTime.TryParse%28System.String%2CSystem.IFormatProvider%2CSystem.Globalization.DateTimeStyles%2CSystem.DateTime%40%29?displayProperty=fullName> method performs any necessary time conversion and returns one of the following:  
  
-   A <xref:System.DateTime> value whose date and time reflect the local time and whose <xref:System.DateTime.Kind%2A> property is <xref:System.DateTimeKind?displayProperty=fullName>.  
  
-   Or, if `styles` includes the <xref:System.Globalization.DateTimeStyles.AdjustToUniversal> flag, a <xref:System.DateTime> value whose date and time reflect UTC and whose <xref:System.DateTime.Kind%2A> property is <xref:System.DateTimeKind?displayProperty=fullName>.  
  
 This behavior can be overridden by using the <xref:System.Globalization.DateTimeStyles?displayProperty=fullName> flag.  
  
## Parsing Custom Cultures  
 If you parse a date and time string generated for a custom culture, use the <xref:System.DateTime.TryParseExact%2A> method instead of the <xref:System.DateTime.TryParse%2A> method to improve the probability that the parse operation will succeed. A custom culture date and time string can be complicated and difficult to parse. The <xref:System.DateTime.TryParse%2A> method attempts to parse a string with several implicit parse patterns, all of which might fail. In contrast, the <xref:System.DateTime.TryParseExact%2A> method  requires you to explicitly designate one or more exact parse patterns that are likely to succeed.  
  
 For more information about custom cultures, see the <xref:System.Globalization.CultureAndRegionInfoBuilder?displayProperty=fullName> class.  
  
   
  
## Examples  
 The following example illustrates the <xref:System.DateTime.TryParse%28System.String%2CSystem.IFormatProvider%2CSystem.Globalization.DateTimeStyles%2CSystem.DateTime%40%29?displayProperty=fullName> method.  
  
 [!code-csharp[System.DateTime.TryParse#2](~/samples/snippets/csharp/VS_Snippets_CLR_System/system.DateTime.TryParse/cs/tryparse2.cs#2)]
 [!code-vb[System.DateTime.TryParse#2](~/samples/snippets/visualbasic/VS_Snippets_CLR_System/system.DateTime.TryParse/vb/tryparse2.vb#2)]  
  
 ]]></format>
        </remarks>
        <exception cref="T:System.ArgumentException">
          <paramref name="styles" /> is not a valid <see cref="T:System.Globalization.DateTimeStyles" /> value.  
  
 -or-  
  
 <paramref name="styles" /> contains an invalid combination of <see cref="T:System.Globalization.DateTimeStyles" /> values (for example, both <see cref="F:System.Globalization.DateTimeStyles.AssumeLocal" /> and <see cref="F:System.Globalization.DateTimeStyles.AssumeUniversal" />).</exception>
        <exception cref="T:System.NotSupportedException">
          <paramref name="provider" /> is a neutral culture and cannot be used in a parsing operation.</exception>
        <block subset="none" type="usage">
          <para>Formatting is influenced by properties of the current <see cref="T:System.Globalization.DateTimeFormatInfo" /> object, which is supplied by the <paramref name="provider" /> parameter. The <see cref="Overload:System.DateTime.TryParse" /> method can unexpectedly fail and return <see langword="False" /> if the current <see cref="P:System.Globalization.DateTimeFormatInfo.DateSeparator" /> and <see cref="P:System.Globalization.DateTimeFormatInfo.TimeSeparator" /> properties are set to the same value.</para>
        </block>
      </Docs>
    </Member>
    <Member MemberName="TryParseExact">
      <MemberSignature Language="C#" Value="public static bool TryParseExact (string s, string format, IFormatProvider provider, System.Globalization.DateTimeStyles style, out DateTime result);" />
      <MemberSignature Language="ILAsm" Value=".method public static hidebysig bool TryParseExact(string s, string format, class System.IFormatProvider provider, valuetype System.Globalization.DateTimeStyles style, valuetype System.DateTime result) cil managed" />
      <MemberSignature Language="DocId" Value="M:System.DateTime.TryParseExact(System.String,System.String,System.IFormatProvider,System.Globalization.DateTimeStyles,System.DateTime@)" />
      <MemberType>Method</MemberType>
      <AssemblyInfo>
        <AssemblyName>System.Runtime</AssemblyName>
        <AssemblyVersion>4.0.0.0</AssemblyVersion>
        <AssemblyVersion>4.0.10.0</AssemblyVersion>
        <AssemblyVersion>4.0.20.0</AssemblyVersion>
        <AssemblyVersion>4.1.0.0</AssemblyVersion>
      </AssemblyInfo>
      <AssemblyInfo>
        <AssemblyName>mscorlib</AssemblyName>
        <AssemblyVersion>2.0.5.0</AssemblyVersion>
        <AssemblyVersion>4.0.0.0</AssemblyVersion>
      </AssemblyInfo>
      <AssemblyInfo>
        <AssemblyName>netstandard</AssemblyName>
        <AssemblyVersion>2.0.0.0</AssemblyVersion>
      </AssemblyInfo>
      <ReturnValue>
        <ReturnType>System.Boolean</ReturnType>
      </ReturnValue>
      <Parameters>
        <Parameter Name="s" Type="System.String" />
        <Parameter Name="format" Type="System.String" />
        <Parameter Name="provider" Type="System.IFormatProvider" />
        <Parameter Name="style" Type="System.Globalization.DateTimeStyles" />
        <Parameter Name="result" Type="System.DateTime&amp;" RefType="out" />
      </Parameters>
      <Docs>
        <param name="s">A string containing a date and time to convert.</param>
        <param name="format">The required format of <c>s</c>.</param>
        <param name="provider">An object that supplies culture-specific formatting information about <c>s</c>.</param>
        <param name="style">A bitwise combination of one or more enumeration values that indicate the permitted format of <c>s</c>.</param>
        <param name="result">When this method returns, contains the <see cref="T:System.DateTime" /> value equivalent to the date and time contained in <c>s</c>, if the conversion succeeded, or <see cref="F:System.DateTime.MinValue" /> if the conversion failed. The conversion fails if either the <c>s</c> or <c>format</c> parameter is <see langword="null" />, is an empty string, or does not contain a date and time that correspond to the pattern specified in <c>format</c>. This parameter is passed uninitialized.</param>
        <summary>Converts the specified string representation of a date and time to its <see cref="T:System.DateTime" /> equivalent using the specified format, culture-specific format information, and style. The format of the string representation must match the specified format exactly. The method returns a value that indicates whether the conversion succeeded.</summary>
        <returns>
          <see langword="true" /> if <paramref name="s" /> was converted successfully; otherwise, <see langword="false" />.</returns>
        <remarks>
          <format type="text/markdown"><![CDATA[  
  
## Remarks  
 The <xref:System.DateTime.TryParseExact%28System.String%2CSystem.String%2CSystem.IFormatProvider%2CSystem.Globalization.DateTimeStyles%2CSystem.DateTime%40%29?displayProperty=fullName> method parses the string representation of a date, which must be in the format defined by the `format` parameter. It is similar to the <xref:System.DateTime.ParseExact%28System.String%2CSystem.String%2CSystem.IFormatProvider%2CSystem.Globalization.DateTimeStyles%29?displayProperty=fullName> method, except that the <xref:System.DateTime.TryParseExact%28System.String%2CSystem.String%2CSystem.IFormatProvider%2CSystem.Globalization.DateTimeStyles%2CSystem.DateTime%40%29> method does not throw an exception if the conversion fails.  
  
 The `s` parameter contains the date and time to parse and must be in a format defined by the `format` parameter. If date, time, and time zone elements are present in `s`, they must also appear in the order specified by `format`. If `format` defines a date with no time element and the parse operation succeeds, the resulting <xref:System.DateTime> value has a time of midnight (00:00:00). If `format` defines a time with no date element and the parse operation succeeds, the resulting <xref:System.DateTime> value by default has a date of `DateTime.Now.Date`, or it has a date of `DateTime.MinValue.Date` if `styles` includes the <xref:System.Globalization.DateTimeStyles?displayProperty=fullName> flag. The `style` parameter determines whether the `s` parameter can contain leading, inner, or trailing white space characters.  
  
 If `s` contains no time zone information, the <xref:System.DateTime.Kind%2A> property of the returned <xref:System.DateTime> object is <xref:System.DateTimeKind?displayProperty=fullName>. This behavior can be changed by using the <xref:System.Globalization.DateTimeStyles?displayProperty=fullName> flag, which returns a <xref:System.DateTime> value whose <xref:System.DateTime.Kind%2A> property is <xref:System.DateTimeKind?displayProperty=fullName>, or by using the <xref:System.Globalization.DateTimeStyles?displayProperty=fullName> and <xref:System.Globalization.DateTimeStyles?displayProperty=fullName> flags, which returns a <xref:System.DateTime> value whose <xref:System.DateTime.Kind%2A> property is <xref:System.DateTimeKind?displayProperty=fullName>. If s contains time zone information, the time is converted to local time, if necessary, and the <xref:System.DateTime.Kind%2A> property of the returned <xref:System.DateTime> object is set to <xref:System.DateTimeKind?displayProperty=fullName>. This behavior can be changed by using the <xref:System.Globalization.DateTimeStyles?displayProperty=fullName> flag to not convert Coordinated Universal Time (UTC) to a local time and set the <xref:System.DateTime.Kind%2A> property to <xref:System.DateTimeKind?displayProperty=fullName>.  
  
 The `format` parameter contains a pattern that corresponds to the expected format of the `s` parameter. The pattern in the `format` parameter consists of one or more custom format specifiers from the [Custom Date and Time Format Strings](~/docs/standard/base-types/custom-date-and-time-format-strings.md) table, or a single standard format specifier, which identifies a predefined pattern, from the [Standard Date and Time Format Strings](~/docs/standard/base-types/standard-date-and-time-format-strings.md) table.  
  
 If you do not use date or time separators in a custom format pattern, use the invariant culture for the `provider` parameter and the widest form of each custom format specifier. For example, if you want to specify hours in the pattern, specify the wider form, "HH", instead of the narrower form, "H".  
  
> [!NOTE]
>  Rather than requiring that `s` conform to a single format for the parse operation to succeed, you can call the <xref:System.DateTime.TryParseExact%28System.String%2CSystem.String%5B%5D%2CSystem.IFormatProvider%2CSystem.Globalization.DateTimeStyles%2CSystem.DateTime%40%29?displayProperty=fullName> method and specify multiple permitted formats. This makes the parse operation more likely to succeed.  
  
 The particular date and time symbols and strings (such as the names of the days of the week in a particular language) used in `s` are defined by the `provider` parameter, as is the precise format of `s` if `format` is a standard format specifier string. The `provider` parameter can be any of the following:  
  
-   A <xref:System.Globalization.CultureInfo> object that represents the culture used to interpret `s`. The <xref:System.Globalization.DateTimeFormatInfo> object returned by its <xref:System.Globalization.CultureInfo.DateTimeFormat%2A> property defines the symbols and formatting in `s`.  
  
-   A <xref:System.Globalization.DateTimeFormatInfo> object that defines the format of date and time data.  
  
-   A custom <xref:System.IFormatProvider> implementation whose <xref:System.IFormatProvider.GetFormat%2A> method returns either the <xref:System.Globalization.CultureInfo> object or the <xref:System.Globalization.DateTimeFormatInfo> object that provides formatting information.  
  
 If `provider` is `null`, the <xref:System.Globalization.CultureInfo> object that corresponds to the current culture is used.  
  
 The `styles` parameter includes one or more members of the <xref:System.Globalization.DateTimeStyles> enumeration that determine whether and where white space not defined by `format` can appear in `s` and that control the precise behavior of the parse operation. The following table describes how each member of the <xref:System.Globalization.DateTimeStyles> enumeration affects the operation of the <xref:System.DateTime.TryParseExact%28System.String%2CSystem.String%2CSystem.IFormatProvider%2CSystem.Globalization.DateTimeStyles%2CSystem.DateTime%40%29> method.  
  
|DateTimeStyles member|Description|  
|---------------------------|-----------------|  
|<xref:System.Globalization.DateTimeStyles.AdjustToUniversal>|Parses `s` and, if necessary, converts it to UTC. If `s` includes a time zone offset, or if `s` contains no time zone information but `styles` includes the <xref:System.Globalization.DateTimeStyles?displayProperty=fullName> flag, the method parses the string, calls <xref:System.DateTime.ToUniversalTime%2A> to convert the returned <xref:System.DateTime> value to UTC, and sets the <xref:System.DateTime.Kind%2A> property to <xref:System.DateTimeKind?displayProperty=fullName>. If `s` indicates that it represents UTC, or if `s` does not contain time zone information but `styles` includes the <xref:System.Globalization.DateTimeStyles?displayProperty=fullName> flag, the method parses the string, performs no time zone conversion on the returned <xref:System.DateTime> value, and sets the <xref:System.DateTime.Kind%2A> property to <xref:System.DateTimeKind?displayProperty=fullName>. In all other cases, the flag has no effect.|  
|<xref:System.Globalization.DateTimeStyles.AllowInnerWhite>|Specifies that white space not defined by `format` can appear between any individual date or time element.|  
|<xref:System.Globalization.DateTimeStyles.AllowLeadingWhite>|Specifies that white space not defined by `format` can appear at the beginning of `s`.|  
|<xref:System.Globalization.DateTimeStyles.AllowTrailingWhite>|Specifies that white space not defined by `format` can appear at the end of `s`.|  
|<xref:System.Globalization.DateTimeStyles.AllowWhiteSpaces>|Specifies that `s` may contain leading, inner, and trailing white spaces not defined by `format`.|  
|<xref:System.Globalization.DateTimeStyles.AssumeLocal>|Specifies that if `s` lacks any time zone information, it is assumed to represent a local time. Unless the <xref:System.Globalization.DateTimeStyles?displayProperty=fullName> flag is present, the <xref:System.DateTime.Kind%2A> property of the returned <xref:System.DateTime>value is set to <xref:System.DateTimeKind?displayProperty=fullName>.|  
|<xref:System.Globalization.DateTimeStyles.AssumeUniversal>|Specifies that if `s` lacks any time zone information, it is assumed to represent UTC. Unless the <xref:System.Globalization.DateTimeStyles?displayProperty=fullName> flag is present, the method converts the returned <xref:System.DateTime> value from UTC to local time and sets its <xref:System.DateTime.Kind%2A> property to <xref:System.DateTimeKind?displayProperty=fullName>.|  
|<xref:System.Globalization.DateTimeStyles.NoCurrentDateDefault>|If `s` contains time without date information, the date of the return value is set to `DateTime.MinValue.Date`.|  
|<xref:System.Globalization.DateTimeStyles.None>|The `s` parameter is parsed using default values. No white space other than that present in `format` is allowed. If `s` lacks a date component, the date of the returned <xref:System.DateTime> value is set to 1/1/0001. If `s` contains no time zone information, the <xref:System.DateTime.Kind%2A> property of the returned <xref:System.DateTime> object is set to <xref:System.DateTimeKind?displayProperty=fullName>. If time zone information is present in `s`, the time is converted to local time and the <xref:System.DateTime.Kind%2A> property of the returned <xref:System.DateTime> object is set to <xref:System.DateTimeKind?displayProperty=fullName>.|  
|<xref:System.Globalization.DateTimeStyles.RoundtripKind>|For strings that contain time zone information, tries to prevent the conversion to a <xref:System.DateTime> value with its <xref:System.DateTime.Kind%2A> property set to <xref:System.DateTimeKind?displayProperty=fullName>. This flag primarily prevents the conversion of UTC times to local times.|  
  
   
  
## Examples  
 The following example demonstrates the <xref:System.DateTime.TryParseExact%28System.String%2CSystem.String%2CSystem.IFormatProvider%2CSystem.Globalization.DateTimeStyles%2CSystem.DateTime%40%29?displayProperty=fullName> method. Note that the string " 5/01/2009 8:30 AM" cannot be parsed successfully when the `styles` parameter equals <xref:System.Globalization.DateTimeStyles?displayProperty=fullName> because leading spaces are not allowed by `format`. Additionally, the string "5/01/2009 09:00" cannot be parsed successfully with a `format` of "MM/dd/yyyyhh:mm" because the date string does not precede the month number with a leading zero, as `format` requires.  
  
 [!code-csharp[System.DateTime.TryParseExact#1](~/samples/snippets/csharp/VS_Snippets_CLR_System/system.DateTime.TryParseExact/cs/TryParseExact1.cs#1)]
 [!code-vb[System.DateTime.TryParseExact#1](~/samples/snippets/visualbasic/VS_Snippets_CLR_System/system.DateTime.TryParseExact/vb/TryParseExact1.vb#1)]  
  
 ]]></format>
        </remarks>
        <exception cref="T:System.ArgumentException">
          <paramref name="styles" /> is not a valid <see cref="T:System.Globalization.DateTimeStyles" /> value.  
  
 -or-  
  
 <paramref name="styles" /> contains an invalid combination of <see cref="T:System.Globalization.DateTimeStyles" /> values (for example, both <see cref="F:System.Globalization.DateTimeStyles.AssumeLocal" /> and <see cref="F:System.Globalization.DateTimeStyles.AssumeUniversal" />).</exception>
        <block subset="none" type="usage">
          <para>In the [!INCLUDE[net_v40_short](~/includes/net-v40-short-md.md)], the <see cref="Overload:System.DateTime.TryParseExact" /> method returns <see langword="false" /> if the string to be parsed contains an hour component and an AM/PM designator that are not in agreement. In the [!INCLUDE[net_v35_short](~/includes/net-v35-short-md.md)] and earlier versions, the AM/PM designator is ignored.</para>
        </block>
      </Docs>
    </Member>
    <Member MemberName="TryParseExact">
      <MemberSignature Language="C#" Value="public static bool TryParseExact (string s, string[] formats, IFormatProvider provider, System.Globalization.DateTimeStyles style, out DateTime result);" />
      <MemberSignature Language="ILAsm" Value=".method public static hidebysig bool TryParseExact(string s, string[] formats, class System.IFormatProvider provider, valuetype System.Globalization.DateTimeStyles style, valuetype System.DateTime result) cil managed" />
      <MemberSignature Language="DocId" Value="M:System.DateTime.TryParseExact(System.String,System.String[],System.IFormatProvider,System.Globalization.DateTimeStyles,System.DateTime@)" />
      <MemberType>Method</MemberType>
      <AssemblyInfo>
        <AssemblyName>System.Runtime</AssemblyName>
        <AssemblyVersion>4.0.0.0</AssemblyVersion>
        <AssemblyVersion>4.0.10.0</AssemblyVersion>
        <AssemblyVersion>4.0.20.0</AssemblyVersion>
        <AssemblyVersion>4.1.0.0</AssemblyVersion>
      </AssemblyInfo>
      <AssemblyInfo>
        <AssemblyName>mscorlib</AssemblyName>
        <AssemblyVersion>2.0.5.0</AssemblyVersion>
        <AssemblyVersion>4.0.0.0</AssemblyVersion>
      </AssemblyInfo>
      <AssemblyInfo>
        <AssemblyName>netstandard</AssemblyName>
        <AssemblyVersion>2.0.0.0</AssemblyVersion>
      </AssemblyInfo>
      <ReturnValue>
        <ReturnType>System.Boolean</ReturnType>
      </ReturnValue>
      <Parameters>
        <Parameter Name="s" Type="System.String" />
        <Parameter Name="formats" Type="System.String[]" />
        <Parameter Name="provider" Type="System.IFormatProvider" />
        <Parameter Name="style" Type="System.Globalization.DateTimeStyles" />
        <Parameter Name="result" Type="System.DateTime&amp;" RefType="out" />
      </Parameters>
      <Docs>
        <param name="s">A string that contains a date and time to convert.</param>
        <param name="formats">An array of allowable formats of <c>s</c>.</param>
        <param name="provider">An object that supplies culture-specific format information about <c>s</c>.</param>
        <param name="style">A bitwise combination of enumeration values that indicates the permitted format of <c>s</c>. A typical value to specify is <see cref="F:System.Globalization.DateTimeStyles.None" />.</param>
        <param name="result">When this method returns, contains the <see cref="T:System.DateTime" /> value equivalent to the date and time contained in <c>s</c>, if the conversion succeeded, or <see cref="F:System.DateTime.MinValue" /> if the conversion failed. The conversion fails if <c>s</c> or <c>formats</c> is <see langword="null" />, <c>s</c> or an element of <c>formats</c> is an empty string, or the format of <c>s</c> is not exactly as specified by at least one of the format patterns in <c>formats</c>. This parameter is passed uninitialized.</param>
        <summary>Converts the specified string representation of a date and time to its <see cref="T:System.DateTime" /> equivalent using the specified array of formats, culture-specific format information, and style. The format of the string representation must match at least one of the specified formats exactly. The method returns a value that indicates whether the conversion succeeded.</summary>
        <returns>
          <see langword="true" /> if the <paramref name="s" /> parameter was converted successfully; otherwise, <see langword="false" />.</returns>
        <remarks>
          <format type="text/markdown"><![CDATA[  
  
## Remarks  
 The <xref:System.DateTime.TryParseExact%28System.String%2CSystem.String%5B%5D%2CSystem.IFormatProvider%2CSystem.Globalization.DateTimeStyles%2CSystem.DateTime%40%29?displayProperty=fullName> method parses the string representation of a date that matches any one of the patterns assigned to the `formats` parameter. It is like the <xref:System.DateTime.ParseExact%28System.String%2CSystem.String%5B%5D%2CSystem.IFormatProvider%2CSystem.Globalization.DateTimeStyles%29?displayProperty=fullName> method, except the <xref:System.DateTime.TryParseExact%2A> method does not throw an exception if the conversion fails.  
  
 The `s` parameter contains the date and time to parse. If the `s` parameter contains only a time and no date, the current date is used unless the `style` parameter includes the <xref:System.Globalization.DateTimeStyles?displayProperty=fullName> flag, in which case the default date (`DateTime.Date.MinValue`) is used. If the `s` parameter contains only a date and no time, midnight (00:00:00) is used. The `style` parameter also determines whether the `s` parameter can contain leading, inner, or trailing white space characters other than those permitted by one of the format strings in `formats`.  
  
 If `s` contains no time zone information, the <xref:System.DateTime.Kind%2A> property of the returned <xref:System.DateTime> object is <xref:System.DateTimeKind?displayProperty=fullName>. This behavior can be changed by using the <xref:System.Globalization.DateTimeStyles?displayProperty=fullName> flag, which returns a <xref:System.DateTime> value whose <xref:System.DateTime.Kind%2A> property is <xref:System.DateTimeKind?displayProperty=fullName>, or by using the <xref:System.Globalization.DateTimeStyles?displayProperty=fullName> and <xref:System.Globalization.DateTimeStyles?displayProperty=fullName> flags, which returns a <xref:System.DateTime> value whose <xref:System.DateTime.Kind%2A> property is <xref:System.DateTimeKind?displayProperty=fullName>. If s contains time zone information, the time is converted to local time, if necessary, and the <xref:System.DateTime.Kind%2A> property of the returned <xref:System.DateTime> object is set to <xref:System.DateTimeKind?displayProperty=fullName>. This behavior can be changed by using the <xref:System.Globalization.DateTimeStyles?displayProperty=fullName> flag to not convert Coordinated Universal Time (UTC) to a local time and set the <xref:System.DateTime.Kind%2A> property to <xref:System.DateTimeKind?displayProperty=fullName>.  
  
 The `formats` parameter contains an array of patterns, one of which `s` must match exactly if the parse operation is to succeed. The patterns in the `formats` parameter consist of one or more custom format specifiers from the [Custom Date and Time Format Strings](~/docs/standard/base-types/custom-date-and-time-format-strings.md) table, or a single standard format specifier, which identifies a predefined pattern, from the [Standard Date and Time Format Strings](~/docs/standard/base-types/standard-date-and-time-format-strings.md) table.  
  
 If you do not use date or time separators in a custom format pattern, use the invariant culture for the `provider` parameter and the widest form of each custom format specifier. For example, if you want to specify hours in the pattern, specify the wider form, "HH", instead of the narrower form, "H".  
  
 The particular date and time symbols and strings (such as the names of the days of the week in a particular language) used in `s` are defined by the `provider` parameter, as is the precise format of `s` if `format` is a standard format specifier string. The `provider` parameter can be any of the following:  
  
-   A <xref:System.Globalization.CultureInfo> object that represents the culture used to interpret `s`. The <xref:System.Globalization.DateTimeFormatInfo> object returned by its <xref:System.Globalization.CultureInfo.DateTimeFormat%2A> property defines the symbols and formatting in `s`.  
  
-   A <xref:System.Globalization.DateTimeFormatInfo> object that defines the format of date and time data.  
  
-   A custom <xref:System.IFormatProvider> implementation whose <xref:System.IFormatProvider.GetFormat%2A> method returns either the <xref:System.Globalization.CultureInfo>object or the <xref:System.Globalization.DateTimeFormatInfo> object that provides formatting information.  
  
 If `provider` is `null`, the <xref:System.Globalization.CultureInfo> object that corresponds to the current culture is used.  
  
 The `styles` parameter includes one or more members of the <xref:System.Globalization.DateTimeStyles> enumeration that determine whether and where white space not defined by `format` can appear in `s` and that control the precise behavior of the parse operation. The following table describes how each member of the <xref:System.Globalization.DateTimeStyles> enumeration affects the operation of the <xref:System.DateTime.TryParseExact%28System.String%2CSystem.String%5B%5D%2CSystem.IFormatProvider%2CSystem.Globalization.DateTimeStyles%2CSystem.DateTime%40%29> method.  
  
|DateTimeStyles member|Description|  
|---------------------------|-----------------|  
|<xref:System.Globalization.DateTimeStyles.AdjustToUniversal>|Parses `s` and, if necessary, converts it to UTC. If `s` includes a time zone offset, or if `s` contains no time zone information but `styles` includes the <xref:System.Globalization.DateTimeStyles?displayProperty=fullName> flag, the method parses the string, calls <xref:System.DateTime.ToUniversalTime%2A> to convert the returned <xref:System.DateTime> value to UTC, and sets the <xref:System.DateTime.Kind%2A> property to <xref:System.DateTimeKind?displayProperty=fullName>. If `s` indicates that it represents UTC, or if `s` does not contain time zone information but `styles` includes the <xref:System.Globalization.DateTimeStyles?displayProperty=fullName> flag, the method parses the string, performs no time zone conversion on the returned <xref:System.DateTime> value, and sets the <xref:System.DateTime.Kind%2A> property to <xref:System.DateTimeKind?displayProperty=fullName>. In all other cases, the flag has no effect.|  
|<xref:System.Globalization.DateTimeStyles.AllowInnerWhite>|Specifies that white space not defined by `format` can appear between any individual date or time element.|  
|<xref:System.Globalization.DateTimeStyles.AllowLeadingWhite>|Specifies that white space not defined by `format` can appear at the beginning of `s`.|  
|<xref:System.Globalization.DateTimeStyles.AllowTrailingWhite>|Specifies that white space not defined by `format` can appear at the end of `s`.|  
|<xref:System.Globalization.DateTimeStyles.AllowWhiteSpaces>|Specifies that `s` may contain leading, inner, and trailing white spaces not defined by `format`.|  
|<xref:System.Globalization.DateTimeStyles.AssumeLocal>|Specifies that if `s` lacks any time zone information, it is assumed to represent a local time. Unless the <xref:System.Globalization.DateTimeStyles?displayProperty=fullName> flag is present, the <xref:System.DateTime.Kind%2A> property of the returned <xref:System.DateTime> value is set to <xref:System.DateTimeKind?displayProperty=fullName>.|  
|<xref:System.Globalization.DateTimeStyles.AssumeUniversal>|Specifies that if `s` lacks any time zone information, it is assumed to represent UTC. Unless the <xref:System.Globalization.DateTimeStyles?displayProperty=fullName> flag is present, the method converts the returned <xref:System.DateTime> value from UTC to local time and sets its <xref:System.DateTime.Kind%2A> property to <xref:System.DateTimeKind?displayProperty=fullName>.|  
|<xref:System.Globalization.DateTimeStyles.NoCurrentDateDefault>|If `s` contains time without date information, the date of the return value is set to `DateTime.MinValue.Date`.|  
|<xref:System.Globalization.DateTimeStyles.None>|The `s` parameter is parsed using default values. No white space other than that present in `format` is allowed. If `s` lacks a date component, the date of the returned <xref:System.DateTime> value is set to 1/1/0001. If `s` contains no time zone information, the <xref:System.DateTime.Kind%2A> property of the returned <xref:System.DateTime> object is set to <xref:System.DateTimeKind?displayProperty=fullName>. If time zone information is present in `s`, the time is converted to local time and the<xref:System.DateTime.Kind%2A> property of the returned <xref:System.DateTime> object is set to <xref:System.DateTimeKind?displayProperty=fullName>.|  
|<xref:System.Globalization.DateTimeStyles.RoundtripKind>|For strings that contain time zone information, tries to prevent the conversion to a <xref:System.DateTime> value with its <xref:System.DateTime.Kind%2A> property set to <xref:System.DateTimeKind?displayProperty=fullName>. This flag primarily prevents the conversion of UTC times to local times.|  
  
   
  
## Examples  
 The following example uses the <xref:System.DateTime.TryParseExact%28System.String%2CSystem.String%2CSystem.IFormatProvider%2CSystem.Globalization.DateTimeStyles%2CSystem.DateTime%40%29?displayProperty=fullName> method to ensure that a string in a number of possible formats can be successfully parsed .  
  
 [!code-csharp[System.Datetime.TryParseExact#2](~/samples/snippets/csharp/VS_Snippets_CLR_System/system.DateTime.TryParseExact/cs/TryParseExact2.cs#2)]
 [!code-vb[System.Datetime.TryParseExact#2](~/samples/snippets/visualbasic/VS_Snippets_CLR_System/system.DateTime.TryParseExact/vb/TryParseExact2.vb#2)]  
  
 ]]></format>
        </remarks>
        <exception cref="T:System.ArgumentException">
          <paramref name="styles" /> is not a valid <see cref="T:System.Globalization.DateTimeStyles" /> value.  
  
 -or-  
  
 <paramref name="styles" /> contains an invalid combination of <see cref="T:System.Globalization.DateTimeStyles" /> values (for example, both <see cref="F:System.Globalization.DateTimeStyles.AssumeLocal" /> and <see cref="F:System.Globalization.DateTimeStyles.AssumeUniversal" />).</exception>
        <block subset="none" type="usage">
          <para>In the [!INCLUDE[net_v40_short](~/includes/net-v40-short-md.md)], the <see cref="Overload:System.DateTime.TryParseExact" /> method returns <see langword="false" /> if the string to be parsed contains an hour component and an AM/PM designator that are not in agreement. In the [!INCLUDE[net_v35_short](~/includes/net-v35-short-md.md)] and earlier versions, the AM/PM designator is ignored.</para>
        </block>
      </Docs>
    </Member>
    <Member MemberName="UtcNow">
      <MemberSignature Language="C#" Value="public static DateTime UtcNow { get; }" />
      <MemberSignature Language="ILAsm" Value=".property valuetype System.DateTime UtcNow" />
      <MemberSignature Language="DocId" Value="P:System.DateTime.UtcNow" />
      <MemberType>Property</MemberType>
      <AssemblyInfo>
        <AssemblyName>System.Runtime</AssemblyName>
        <AssemblyVersion>4.0.0.0</AssemblyVersion>
        <AssemblyVersion>4.0.10.0</AssemblyVersion>
        <AssemblyVersion>4.0.20.0</AssemblyVersion>
        <AssemblyVersion>4.1.0.0</AssemblyVersion>
      </AssemblyInfo>
      <AssemblyInfo>
        <AssemblyName>mscorlib</AssemblyName>
        <AssemblyVersion>2.0.5.0</AssemblyVersion>
        <AssemblyVersion>4.0.0.0</AssemblyVersion>
      </AssemblyInfo>
      <AssemblyInfo>
        <AssemblyName>netstandard</AssemblyName>
        <AssemblyVersion>2.0.0.0</AssemblyVersion>
      </AssemblyInfo>
      <Attributes>
        <Attribute>
          <AttributeName>get: System.Security.SecuritySafeCritical</AttributeName>
        </Attribute>
      </Attributes>
      <ReturnValue>
        <ReturnType>System.DateTime</ReturnType>
      </ReturnValue>
      <Docs>
        <summary>Gets a <see cref="T:System.DateTime" /> object that is set to the current date and time on this computer, expressed as the Coordinated Universal Time (UTC).</summary>
        <value>An object whose value is the current UTC date and time.</value>
        <remarks>
          <format type="text/markdown"><![CDATA[  
  
## Remarks  
 The resolution of this property depends on the system timer.  
  
|System|Approximate Resolution|  
|------------|----------------------------|  
|Windows NT 3.5 and later|10 milliseconds|  
|Windows 98|55 milliseconds|  
  
 Starting with the .NET Framework version 2.0, the return value is a <xref:System.DateTime> whose <xref:System.DateTime.Kind%2A> property returns <xref:System.DateTimeKind?displayProperty=fullName>.  
  
 An alternative to using <xref:System.DateTime.UtcNow%2A> is <xref:System.DateTimeOffset.UtcNow%2A?displayProperty=fullName>. While the former indicates that a date and time value is Coordinated Universal Time (UTC) by assigning <xref:System.DateTimeKind?displayProperty=fullName> to its <xref:System.DateTime.Kind%2A> property, the latter assigns the date and time value the UTC time's offset (equal to <xref:System.TimeSpan.Zero?displayProperty=fullName>).  
  
   
  
## Examples  
 The following example uses the <xref:System.DateTime.SpecifyKind%2A> method to demonstrate how the <xref:System.DateTime.Kind%2A> property influences the <xref:System.DateTime.ToLocalTime%2A> and <xref:System.DateTime.ToUniversalTime%2A> conversion methods.  
  
 [!code-csharp[DateTime.Kind_Suite#1](~/samples/snippets/csharp/VS_Snippets_CLR/DateTime.Kind_Suite/cs/ks.cs#1)]
 [!code-vb[DateTime.Kind_Suite#1](~/samples/snippets/visualbasic/VS_Snippets_CLR/DateTime.Kind_Suite/vb/ks.vb#1)]  
  
 ]]></format>
        </remarks>
      </Docs>
    </Member>
    <Member MemberName="Year">
      <MemberSignature Language="C#" Value="public int Year { get; }" />
      <MemberSignature Language="ILAsm" Value=".property instance int32 Year" />
      <MemberSignature Language="DocId" Value="P:System.DateTime.Year" />
      <MemberType>Property</MemberType>
      <AssemblyInfo>
        <AssemblyName>System.Runtime</AssemblyName>
        <AssemblyVersion>4.0.0.0</AssemblyVersion>
        <AssemblyVersion>4.0.10.0</AssemblyVersion>
        <AssemblyVersion>4.0.20.0</AssemblyVersion>
        <AssemblyVersion>4.1.0.0</AssemblyVersion>
      </AssemblyInfo>
      <AssemblyInfo>
        <AssemblyName>mscorlib</AssemblyName>
        <AssemblyVersion>2.0.5.0</AssemblyVersion>
        <AssemblyVersion>4.0.0.0</AssemblyVersion>
      </AssemblyInfo>
      <AssemblyInfo>
        <AssemblyName>netstandard</AssemblyName>
        <AssemblyVersion>2.0.0.0</AssemblyVersion>
      </AssemblyInfo>
      <ReturnValue>
        <ReturnType>System.Int32</ReturnType>
      </ReturnValue>
      <Docs>
        <summary>Gets the year component of the date represented by this instance.</summary>
        <value>The year, between 1 and 9999.</value>
        <remarks>
          <format type="text/markdown"><![CDATA[  
  
## Remarks  
 The<xref:System.DateTime.Year%2A> property returns the year of the current instance in the Gregorian calendar. It does not return the year using the default calendar of the current culture. To retrieve the year using a particular calendar, you can call that calendar's `GetYear` method, as the following code shows.  
  
 [!code-csharp[System.DateTime.Year#1](~/samples/snippets/csharp/VS_Snippets_CLR_System/system.DateTime.Year/cs/Year.cs#1)]
 [!code-vb[System.DateTime.Year#1](~/samples/snippets/visualbasic/VS_Snippets_CLR_System/system.DateTime.Year/vb/Year.vb#1)]  
  
   
  
## Examples  
 The following example demonstrates the <xref:System.DateTime.Year%2A> property.  
  
 [!code-cpp[System.DateTime.Minute etc#1](~/samples/snippets/cpp/VS_Snippets_CLR_System/system.DateTime.Minute etc/CPP/class1.cpp#1)]
 [!code-csharp[System.DateTime.Minute etc#1](~/samples/snippets/csharp/VS_Snippets_CLR_System/system.DateTime.Minute etc/CS/class1.cs#1)]
 [!code-vb[System.DateTime.Minute etc#1](~/samples/snippets/visualbasic/VS_Snippets_CLR_System/system.DateTime.Minute etc/VB/class1.vb#1)]  
  
 ]]></format>
        </remarks>
      </Docs>
    </Member>
  </Members>
</Type><|MERGE_RESOLUTION|>--- conflicted
+++ resolved
@@ -4055,60 +4055,10 @@
   
  `DateTime.Parse(String s, IFormatProvider provider, DateTypeStyles styles)`  
  For the conversion, uses the formatting conventions of a specified culture and interprets the string based on specified style flags ([example](#Parse3_Example)).  
-  
-<<<<<<< HEAD
- ]]></format>
-        </remarks>
-        <exception cref="T:System.ArgumentNullException">
-          <paramref name="s" /> is <see langword="null" />.</exception>
-        <exception cref="T:System.FormatException">
-          <paramref name="s" /> does not contain a valid string representation of a date and time.</exception>
-        <exception cref="T:System.ArgumentException">
-          <paramref name="styles" /> contains an invalid combination of <see cref="T:System.Globalization.DateTimeStyles" /> values. For example, both <see cref="F:System.Globalization.DateTimeStyles.AssumeLocal" /> and <see cref="F:System.Globalization.DateTimeStyles.AssumeUniversal" />.</exception>
-      </Docs>
-    </Member>
-    <Member MemberName="ParseExact">
-      <MemberSignature Language="C#" Value="public static DateTime ParseExact (string s, string format, IFormatProvider provider);" />
-      <MemberSignature Language="ILAsm" Value=".method public static hidebysig valuetype System.DateTime ParseExact(string s, string format, class System.IFormatProvider provider) cil managed" />
-      <MemberSignature Language="DocId" Value="M:System.DateTime.ParseExact(System.String,System.String,System.IFormatProvider)" />
-      <MemberType>Method</MemberType>
-      <AssemblyInfo>
-        <AssemblyName>System.Runtime</AssemblyName>
-        <AssemblyVersion>4.0.0.0</AssemblyVersion>
-        <AssemblyVersion>4.0.10.0</AssemblyVersion>
-        <AssemblyVersion>4.0.20.0</AssemblyVersion>
-        <AssemblyVersion>4.1.0.0</AssemblyVersion>
-      </AssemblyInfo>
-      <AssemblyInfo>
-        <AssemblyName>mscorlib</AssemblyName>
-        <AssemblyVersion>2.0.5.0</AssemblyVersion>
-        <AssemblyVersion>4.0.0.0</AssemblyVersion>
-      </AssemblyInfo>
-      <AssemblyInfo>
-        <AssemblyName>netstandard</AssemblyName>
-        <AssemblyVersion>2.0.0.0</AssemblyVersion>
-      </AssemblyInfo>
-      <ReturnValue>
-        <ReturnType>System.DateTime</ReturnType>
-      </ReturnValue>
-      <Parameters>
-        <Parameter Name="s" Type="System.String" />
-        <Parameter Name="format" Type="System.String" />
-        <Parameter Name="provider" Type="System.IFormatProvider" />
-      </Parameters>
-      <Docs>
-        <param name="s">A string that contains a date and time to convert.</param>
-        <param name="format">A format specifier that defines the required format of <c>s</c>.</param>
-        <param name="provider">An object that supplies culture-specific format information about <c>s</c>.</param>
-        <summary>Converts the specified string representation of a date and time to its <see cref="T:System.DateTime" /> equivalent using the specified format and culture-specific format information. The format of the string representation must match the specified format exactly.</summary>
-        <returns>An object that is equivalent to the date and time contained in <paramref name="s" />, as specified by <paramref name="format" /> and <paramref name="provider" />.</returns>
-        <remarks>
-          <format type="text/markdown"><![CDATA[  
-=======
+
 <a name="Params"></a>   
 ## Parameters  
  This is a complete list of parameters for the <xref:System.DateTime.Parse%2A> method. For the parameters used by each overload, see the overload syntax above.  
->>>>>>> ff5da6d0
   
 |Parameter|Type|Description|  
 |---------------|----------|-----------------|  
@@ -4305,18 +4255,9 @@
         <Parameter Name="s" Type="System.String" />
       </Parameters>
       <Docs>
-<<<<<<< HEAD
-        <param name="s">A string containing a date and time to convert.</param>
-        <param name="format">A format specifier that defines the required format of <c>s</c>.</param>
-        <param name="provider">An object that supplies culture-specific formatting information about <c>s</c>.</param>
-        <param name="style">A bitwise combination of the enumeration values that provides additional information about <c>s</c>, about style elements that may be present in <c>s</c>, or about the conversion from <c>s</c> to a <see cref="T:System.DateTime" /> value. A typical value to specify is <see cref="F:System.Globalization.DateTimeStyles.None" />.</param>
-        <summary>Converts the specified string representation of a date and time to its <see cref="T:System.DateTime" /> equivalent using the specified format, culture-specific format information, and style. The format of the string representation must match the specified format exactly or an exception is thrown.</summary>
-        <returns>An object that is equivalent to the date and time contained in <paramref name="s" />, as specified by <paramref name="format" />, <paramref name="provider" />, and <paramref name="style" />.</returns>
-=======
         <param name="s">A string that contains a date and time to convert.</param>
         <summary>Converts the string representation of a date and time to its <see cref="T:System.DateTime" /> equivalent.</summary>
         <returns>An object that is equivalent to the date and time contained in <paramref name="s" />.</returns>
->>>>>>> ff5da6d0
         <remarks>
           <format type="text/markdown"><![CDATA[  
   
@@ -4363,10 +4304,6 @@
       </Parameters>
       <Docs>
         <param name="s">A string that contains a date and time to convert.</param>
-<<<<<<< HEAD
-        <param name="formats">An array of allowable formats of <c>s</c>.</param>
-=======
->>>>>>> ff5da6d0
         <param name="provider">An object that supplies culture-specific format information about <c>s</c>.</param>
         <summary>Converts the string representation of a date and time to its <see cref="T:System.DateTime" /> equivalent by using culture-specific format information.</summary>
         <returns>An object that is equivalent to the date and time contained in <paramref name="s" /> as specified by <paramref name="provider" />.</returns>
