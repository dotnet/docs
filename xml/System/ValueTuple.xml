--- conflicted
+++ resolved
@@ -37,16 +37,10 @@
       <format type="text/markdown"><![CDATA[  
  
 ## Remarks  
-A tuple is a data structure that has a specific number and sequence of elements. An example of a tuple is a data structure with three elements (known as a 3-tuple or triple) that is used to store an identifier such as a person's name in the first element, a year in the second element, and the person's income for that year in the third element.  
-<<<<<<< HEAD
- 
-Value tuples are tuple types introduced in the [!INCLUDE[net_v463](~/includes/net-v463-md.md)] to provide the runtime implementation of tuples in C# and struct tuples in F#. They differ from the tuple classes, such as  <xref:System.Tuple%601>, <xref:System.Tuple%602>, etc., as follows:  
- 
-=======
-  
-Value tuples are tuple types introduced in the [!INCLUDE[net_v463](~/includes/net-v463-md.md)] to provide the runtime implementation of [tuples in C#](~/docs/csharp/tuples.md) and struct tuples in F#. They differ from the tuple classes, such as  <xref:System.Tuple%601>, <xref:System.Tuple%602>, etc., as follows:  
-  
->>>>>>> 0bf3e38a
+A tuple is a data structure that has a specific number and sequence of elements. An example of a tuple is a data structure with three elements (known as a 3-tuple or triple) that is used to store an identifier such as a person's name in the first element, a year in the second element, and the person's income for that year in the third element.
+
+Value tuples are tuple types introduced in the [!INCLUDE[net_v463](~/includes/net-v463-md.md)] to provide the runtime implementation of [tuples in C#](~/docs/csharp/tuples.md) and struct tuples in F#. They differ from the tuple classes, such as <xref:System.Tuple%601>, <xref:System.Tuple%602>, etc., as follows:  
+
 -   They are structures (value types) rather than classes (reference types).  
  
 -   They are mutable rather than read-only. That is, the value of tuple components can change.  
