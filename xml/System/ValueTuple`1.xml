<Type Name="ValueTuple&lt;T1&gt;" FullName="System.ValueTuple&lt;T1&gt;">
  <TypeSignature Language="C#" Value="public struct ValueTuple&lt;T1&gt; : IComparable, IComparable&lt;ValueTuple&lt;T1&gt;&gt;, IEquatable&lt;ValueTuple&lt;T1&gt;&gt;, System.Collections.IStructuralComparable, System.Collections.IStructuralEquatable" />
  <TypeSignature Language="ILAsm" Value=".class public sequential ansi sealed beforefieldinit ValueTuple`1&lt;T1&gt; extends System.ValueType implements class System.Collections.IStructuralComparable, class System.Collections.IStructuralEquatable, class System.IComparable, class System.IComparable`1&lt;valuetype System.ValueTuple`1&lt;!T1&gt;&gt;, class System.IEquatable`1&lt;valuetype System.ValueTuple`1&lt;!T1&gt;&gt;" />
  <TypeSignature Language="DocId" Value="T:System.ValueTuple`1" />
  <AssemblyInfo>
    <AssemblyName>System.ValueTuple</AssemblyName>
    <AssemblyVersion>4.0.0.0</AssemblyVersion>
    <AssemblyVersion>4.0.1.0</AssemblyVersion>
  </AssemblyInfo>
  <AssemblyInfo>
    <AssemblyName>mscorlib</AssemblyName>
    <AssemblyVersion>4.0.0.0</AssemblyVersion>
  </AssemblyInfo>
  <TypeParameters>
    <TypeParameter Name="T1" />
  </TypeParameters>
  <Base>
    <BaseTypeName>System.ValueType</BaseTypeName>
  </Base>
  <Interfaces>
    <Interface>
      <InterfaceName>System.Collections.IStructuralComparable</InterfaceName>
    </Interface>
    <Interface>
      <InterfaceName>System.Collections.IStructuralEquatable</InterfaceName>
    </Interface>
    <Interface>
      <InterfaceName>System.IComparable</InterfaceName>
    </Interface>
    <Interface>
      <InterfaceName>System.IComparable&lt;System.ValueTuple&lt;T1&gt;&gt;</InterfaceName>
    </Interface>
    <Interface>
      <InterfaceName>System.IEquatable&lt;System.ValueTuple&lt;T1&gt;&gt;</InterfaceName>
    </Interface>
  </Interfaces>
  <Docs>
    <typeparam name="T1">The type of the value tuple's only element.</typeparam>
    <summary>Represents a value tuple with a single component.</summary>
    <remarks>
      <format type="text/markdown"><![CDATA[  
 
## Remarks  
A value tuple is a data structure that has a specific number and sequence of values. The <xref:System.ValueTuple%601> structure represents a value tuple that has one element.  
 
The value tuple types differ from the tuple types (such as <xref:System.Tuple%601> as follows:  
 
-   They are structures (value types) rather than classes (reference types).  
 
-   Its  <xref:System.ValueTuple%601.Item1> member is a field rather than a property.  
 
-   Its field is mutable rather than read-only.  
<<<<<<< HEAD
 
The value tuple types provide the runtime implementation that supports tuples in C# and struct tuples in F#.  In addition to creating a <xref:System.ValueTuple%601> instance by using language syntax, you can call the <xref:System.ValueTuple.Create%60%601%28%60%600%29?displayProperty=fullName> factory method.  
 
=======
  
 The value tuple types provide the runtime implementation that supports [tuples in C#](~/docs/csharp/tuples.md) and struct tuples in F#.  In addition to creating a <xref:System.ValueTuple%601> instance by using language syntax, you can call the <xref:System.ValueTuple.Create%60%601%28%60%600%29?displayProperty=fullName> factory method.  
  
>>>>>>> 0bf3e38a
 ]]></format>
    </remarks>
  </Docs>
  <Members>
    <Member MemberName=".ctor">
      <MemberSignature Language="C#" Value="public ValueTuple (T1 item1);" />
      <MemberSignature Language="ILAsm" Value=".method public hidebysig specialname rtspecialname instance void .ctor(!T1 item1) cil managed" />
      <MemberSignature Language="DocId" Value="M:System.ValueTuple`1.#ctor(`0)" />
      <MemberType>Constructor</MemberType>
      <AssemblyInfo>
        <AssemblyName>System.ValueTuple</AssemblyName>
        <AssemblyVersion>4.0.0.0</AssemblyVersion>
        <AssemblyVersion>4.0.1.0</AssemblyVersion>
      </AssemblyInfo>
      <AssemblyInfo>
        <AssemblyName>mscorlib</AssemblyName>
        <AssemblyVersion>4.0.0.0</AssemblyVersion>
      </AssemblyInfo>
      <Parameters>
        <Parameter Name="item1" Type="T1" />
      </Parameters>
      <Docs>
        <param name="item1">The value tuple's first element.</param>
        <summary>Initializes a new <see cref="T:System.ValueTuple`1" /> instance.</summary>
        <remarks>To be added.</remarks>
      </Docs>
    </Member>
    <Member MemberName="CompareTo">
      <MemberSignature Language="C#" Value="public int CompareTo (ValueTuple&lt;T1&gt; other);" />
      <MemberSignature Language="ILAsm" Value=".method public hidebysig newslot virtual instance int32 CompareTo(valuetype System.ValueTuple`1&lt;!T1&gt; other) cil managed" />
      <MemberSignature Language="DocId" Value="M:System.ValueTuple`1.CompareTo(System.ValueTuple{`0})" />
      <MemberType>Method</MemberType>
      <AssemblyInfo>
        <AssemblyName>System.ValueTuple</AssemblyName>
        <AssemblyVersion>4.0.0.0</AssemblyVersion>
        <AssemblyVersion>4.0.1.0</AssemblyVersion>
      </AssemblyInfo>
      <AssemblyInfo>
        <AssemblyName>mscorlib</AssemblyName>
        <AssemblyVersion>4.0.0.0</AssemblyVersion>
      </AssemblyInfo>
      <ReturnValue>
        <ReturnType>System.Int32</ReturnType>
      </ReturnValue>
      <Parameters>
        <Parameter Name="other" Type="System.ValueTuple&lt;T1&gt;" />
      </Parameters>
      <Docs>
        <param name="other">The tuple to compare with this instance.</param>
        <summary>Compares the current <see cref="T:System.ValueTuple`1" /> instance to a specified <see cref="T:System.ValueTuple`1" /> instance.</summary>
        <returns>A signed integer that indicates the relative position of this instance and                      <paramref name="other" /> in the sort order, as shown in the following able.  
  
 <list type="table">  
<listheader>  
<term> Vaue  
  
 </term>  
<description> Description  
  
 </description>  
</listheader>  
<item>  
<term> A negative integer  
  
 </term>  
<description> This instance precedes                                      <paramref name="other" />.  
  
 </description>  
</item>  
<item>  
<term> Zero  
  
 </term>  
<description> This instance and                                      <paramref name="other" /> have the same position in the sort order.  
  
 </description>  
</item>  
<item>  
<term> A positive integer  
  
 </term>  
<description> This instance follows                                      <paramref name="other" />.  
  
 </description>  
</item>  
</list></returns>
        <remarks>To be added.</remarks>
      </Docs>
    </Member>
    <Member MemberName="Equals">
      <MemberSignature Language="C#" Value="public override bool Equals (object obj);" />
      <MemberSignature Language="ILAsm" Value=".method public hidebysig virtual instance bool Equals(object obj) cil managed" />
      <MemberSignature Language="DocId" Value="M:System.ValueTuple`1.Equals(System.Object)" />
      <MemberType>Method</MemberType>
      <AssemblyInfo>
        <AssemblyName>System.ValueTuple</AssemblyName>
        <AssemblyVersion>4.0.0.0</AssemblyVersion>
        <AssemblyVersion>4.0.1.0</AssemblyVersion>
      </AssemblyInfo>
      <AssemblyInfo>
        <AssemblyName>mscorlib</AssemblyName>
        <AssemblyVersion>4.0.0.0</AssemblyVersion>
      </AssemblyInfo>
      <ReturnValue>
        <ReturnType>System.Boolean</ReturnType>
      </ReturnValue>
      <Parameters>
        <Parameter Name="obj" Type="System.Object" />
      </Parameters>
      <Docs>
        <param name="obj">The object to compare with this instance.</param>
        <summary>Returns a value that indicates whether the current <see cref="T:System.ValueTuple`1" /> instance is equal to a specified object.</summary>
        <returns>
          <see langword="true" /> if the current instance is equal to the specified object; otherwise, <see langword="false" />.</returns>
        <remarks>
          <format type="text/markdown"><![CDATA[  
 
## Remarks  
The                          `obj` argument is considered to be equal to the current instance under the following conditions:  
 
-   It is a                                  <xref:System.ValueTuple%601> value type.  
 
-   It component is of the same types as that of the current instance.  
 
-   Its component is equal to that of the current instance. Equality is determined by the default equality comparer for the component.  
 
 ]]></format>
        </remarks>
      </Docs>
    </Member>
    <Member MemberName="Equals">
      <MemberSignature Language="C#" Value="public bool Equals (ValueTuple&lt;T1&gt; other);" />
      <MemberSignature Language="ILAsm" Value=".method public hidebysig newslot virtual instance bool Equals(valuetype System.ValueTuple`1&lt;!T1&gt; other) cil managed" />
      <MemberSignature Language="DocId" Value="M:System.ValueTuple`1.Equals(System.ValueTuple{`0})" />
      <MemberType>Method</MemberType>
      <AssemblyInfo>
        <AssemblyName>System.ValueTuple</AssemblyName>
        <AssemblyVersion>4.0.0.0</AssemblyVersion>
        <AssemblyVersion>4.0.1.0</AssemblyVersion>
      </AssemblyInfo>
      <AssemblyInfo>
        <AssemblyName>mscorlib</AssemblyName>
        <AssemblyVersion>4.0.0.0</AssemblyVersion>
      </AssemblyInfo>
      <ReturnValue>
        <ReturnType>System.Boolean</ReturnType>
      </ReturnValue>
      <Parameters>
        <Parameter Name="other" Type="System.ValueTuple&lt;T1&gt;" />
      </Parameters>
      <Docs>
        <param name="other">The value tuple to compare with this instance.</param>
        <summary>Returns a value that indicates whether the current <see cref="T:System.ValueTuple`1" /> instance is equal to a specified <see cref="T:System.ValueTuple`1" /> instance.</summary>
        <returns>
          <see langword="true" /> if the current instance is equal to the specified tuple; otherwise, <see langword="false" />.</returns>
        <remarks>
          <format type="text/markdown"><![CDATA[  
 
## Remarks  
The                          `other` argument is considered to be equal to the current instance under the following conditions:  
 
-   Its components are of the same types as those of the current instance.  
 
-   Its components are equal to those of the current instance. Equality is determined by the default equality comparer for each component.  
 
 ]]></format>
        </remarks>
      </Docs>
    </Member>
    <Member MemberName="GetHashCode">
      <MemberSignature Language="C#" Value="public override int GetHashCode ();" />
      <MemberSignature Language="ILAsm" Value=".method public hidebysig virtual instance int32 GetHashCode() cil managed" />
      <MemberSignature Language="DocId" Value="M:System.ValueTuple`1.GetHashCode" />
      <MemberType>Method</MemberType>
      <AssemblyInfo>
        <AssemblyName>System.ValueTuple</AssemblyName>
        <AssemblyVersion>4.0.0.0</AssemblyVersion>
        <AssemblyVersion>4.0.1.0</AssemblyVersion>
      </AssemblyInfo>
      <AssemblyInfo>
        <AssemblyName>mscorlib</AssemblyName>
        <AssemblyVersion>4.0.0.0</AssemblyVersion>
      </AssemblyInfo>
      <ReturnValue>
        <ReturnType>System.Int32</ReturnType>
      </ReturnValue>
      <Parameters />
      <Docs>
        <summary>Calculates the hash code for the current <see cref="T:System.ValueTuple`1" /> instance.</summary>
        <returns>The hash code for the current <see cref="T:System.ValueTuple`1" /> instance.</returns>
        <remarks>To be added.</remarks>
      </Docs>
    </Member>
    <Member MemberName="Item1">
      <MemberSignature Language="C#" Value="public T1 Item1;" />
      <MemberSignature Language="ILAsm" Value=".field public !T1 Item1" />
      <MemberSignature Language="DocId" Value="F:System.ValueTuple`1.Item1" />
      <MemberType>Field</MemberType>
      <AssemblyInfo>
        <AssemblyName>System.ValueTuple</AssemblyName>
        <AssemblyVersion>4.0.0.0</AssemblyVersion>
        <AssemblyVersion>4.0.1.0</AssemblyVersion>
      </AssemblyInfo>
      <AssemblyInfo>
        <AssemblyName>mscorlib</AssemblyName>
        <AssemblyVersion>4.0.0.0</AssemblyVersion>
      </AssemblyInfo>
      <ReturnValue>
        <ReturnType>T1</ReturnType>
      </ReturnValue>
      <Docs>
        <summary>Gets the value of the current <see cref="T:System.ValueTuple`1" /> instance's first element.</summary>
        <remarks>To be added.</remarks>
      </Docs>
    </Member>
    <Member MemberName="System.Collections.IStructuralComparable.CompareTo">
      <MemberSignature Language="C#" Value="int IStructuralComparable.CompareTo (object other, System.Collections.IComparer comparer);" />
      <MemberSignature Language="ILAsm" Value=".method hidebysig newslot virtual instance int32 System.Collections.IStructuralComparable.CompareTo(object other, class System.Collections.IComparer comparer) cil managed" />
      <MemberSignature Language="DocId" Value="M:System.ValueTuple`1.System#Collections#IStructuralComparable#CompareTo(System.Object,System.Collections.IComparer)" />
      <MemberType>Method</MemberType>
      <AssemblyInfo>
        <AssemblyName>System.ValueTuple</AssemblyName>
        <AssemblyVersion>4.0.0.0</AssemblyVersion>
        <AssemblyVersion>4.0.1.0</AssemblyVersion>
      </AssemblyInfo>
      <AssemblyInfo>
        <AssemblyName>mscorlib</AssemblyName>
        <AssemblyVersion>4.0.0.0</AssemblyVersion>
      </AssemblyInfo>
      <ReturnValue>
        <ReturnType>System.Int32</ReturnType>
      </ReturnValue>
      <Parameters>
        <Parameter Name="other" Type="System.Object" />
        <Parameter Name="comparer" Type="System.Collections.IComparer" />
      </Parameters>
      <Docs>
        <param name="other">The object to compare with the current instance.</param>
        <param name="comparer">An object that provides custom rules for comparison.</param>
        <summary>Compares the current <see cref="T:System.ValueTuple`1" /> instance to a specified object by using a specified comparer and returns an integer that indicates whether the current object is before, after, or in the same position as the specified object in the sort order.</summary>
        <returns>A signed integer that indicates the relative position of this instance and <paramref name="other" /> in the sort order, as shown in the following able.  
  
 <list type="table">  
<listheader>  
<term> Vaue  
  
 </term>  
<description> Description  
  
 </description>  
</listheader>  
<item>  
<term> A negative integer  
  
 </term>  
<description> This instance precedes <paramref name="other" />.  
  
 </description>  
</item>  
<item>  
<term> Zero  
  
 </term>  
<description> This instance and <paramref name="other" /> have the same position in the sort order.  
  
 </description>  
</item>  
<item>  
<term> A positive integer  
  
 </term>  
<description> This instance follows <paramref name="other" />.  
  
 </description>  
</item>  
</list></returns>
        <remarks>To be added.</remarks>
      </Docs>
    </Member>
    <Member MemberName="System.Collections.IStructuralEquatable.Equals">
      <MemberSignature Language="C#" Value="bool IStructuralEquatable.Equals (object other, System.Collections.IEqualityComparer comparer);" />
      <MemberSignature Language="ILAsm" Value=".method hidebysig newslot virtual instance bool System.Collections.IStructuralEquatable.Equals(object other, class System.Collections.IEqualityComparer comparer) cil managed" />
      <MemberSignature Language="DocId" Value="M:System.ValueTuple`1.System#Collections#IStructuralEquatable#Equals(System.Object,System.Collections.IEqualityComparer)" />
      <MemberType>Method</MemberType>
      <AssemblyInfo>
        <AssemblyName>System.ValueTuple</AssemblyName>
        <AssemblyVersion>4.0.0.0</AssemblyVersion>
        <AssemblyVersion>4.0.1.0</AssemblyVersion>
      </AssemblyInfo>
      <AssemblyInfo>
        <AssemblyName>mscorlib</AssemblyName>
        <AssemblyVersion>4.0.0.0</AssemblyVersion>
      </AssemblyInfo>
      <ReturnValue>
        <ReturnType>System.Boolean</ReturnType>
      </ReturnValue>
      <Parameters>
        <Parameter Name="other" Type="System.Object" />
        <Parameter Name="comparer" Type="System.Collections.IEqualityComparer" />
      </Parameters>
      <Docs>
        <param name="other">The object to compare with this instance.</param>
        <param name="comparer">An object that defines the method to use to evaluate whether the two objects are equal.</param>
        <summary>Returns a value that indicates whether the current <see cref="T:System.ValueTuple`1" /> instance is equal to a specified object based on a specified comparison method.</summary>
        <returns>
          <see langword="true" /> if the current instance is equal to the specified object; otherwise, <see langword="false" />.</returns>
        <remarks>To be added.</remarks>
      </Docs>
    </Member>
    <Member MemberName="System.Collections.IStructuralEquatable.GetHashCode">
      <MemberSignature Language="C#" Value="int IStructuralEquatable.GetHashCode (System.Collections.IEqualityComparer comparer);" />
      <MemberSignature Language="ILAsm" Value=".method hidebysig newslot virtual instance int32 System.Collections.IStructuralEquatable.GetHashCode(class System.Collections.IEqualityComparer comparer) cil managed" />
      <MemberSignature Language="DocId" Value="M:System.ValueTuple`1.System#Collections#IStructuralEquatable#GetHashCode(System.Collections.IEqualityComparer)" />
      <MemberType>Method</MemberType>
      <AssemblyInfo>
        <AssemblyName>System.ValueTuple</AssemblyName>
        <AssemblyVersion>4.0.0.0</AssemblyVersion>
        <AssemblyVersion>4.0.1.0</AssemblyVersion>
      </AssemblyInfo>
      <AssemblyInfo>
        <AssemblyName>mscorlib</AssemblyName>
        <AssemblyVersion>4.0.0.0</AssemblyVersion>
      </AssemblyInfo>
      <ReturnValue>
        <ReturnType>System.Int32</ReturnType>
      </ReturnValue>
      <Parameters>
        <Parameter Name="comparer" Type="System.Collections.IEqualityComparer" />
      </Parameters>
      <Docs>
        <param name="comparer">An object whose <see cref="M:System.Collections.IEqualityComparer.GetHashCode(System.Object)" /> method calculates the hash code of the current <see cref="T:System.ValueTuple`1" /> instance.</param>
        <summary>Calculates the hash code for the current <see cref="T:System.ValueTuple`1" /> instance by using a specified computation method.</summary>
        <returns>A 32-bit signed integer hash code.</returns>
        <remarks>To be added.</remarks>
      </Docs>
    </Member>
    <Member MemberName="System.IComparable.CompareTo">
      <MemberSignature Language="C#" Value="int IComparable.CompareTo (object other);" />
      <MemberSignature Language="ILAsm" Value=".method hidebysig newslot virtual instance int32 System.IComparable.CompareTo(object other) cil managed" />
      <MemberSignature Language="DocId" Value="M:System.ValueTuple`1.System#IComparable#CompareTo(System.Object)" />
      <MemberType>Method</MemberType>
      <AssemblyInfo>
        <AssemblyName>System.ValueTuple</AssemblyName>
        <AssemblyVersion>4.0.0.0</AssemblyVersion>
        <AssemblyVersion>4.0.1.0</AssemblyVersion>
      </AssemblyInfo>
      <AssemblyInfo>
        <AssemblyName>mscorlib</AssemblyName>
        <AssemblyVersion>4.0.0.0</AssemblyVersion>
      </AssemblyInfo>
      <ReturnValue>
        <ReturnType>System.Int32</ReturnType>
      </ReturnValue>
      <Parameters>
        <Parameter Name="other" Type="System.Object" />
      </Parameters>
      <Docs>
        <param name="other">The object to compare with the current instance.</param>
        <summary>Compares the current <see cref="T:System.ValueTuple`1" /> instance to a specified object by using a specified comparer and returns an integer that indicates whether the current object is before, after, or in the same position as the specified object in the sort order.</summary>
        <returns>A signed integer that indicates the relative position of this instance and <paramref name="obj" /> in the sort order, as shown in the following table.  
  
 <list type="table">  
<listheader>  
<term> Value  
  
 </term>  
<description> Description  
  
 </description>  
</listheader>  
<item>  
<term> A negative integer  
  
 </term>  
<description> This instance precedes <paramref name="other" />.  
  
 </description>  
</item>  
<item>  
<term> Zero  
  
 </term>  
<description> This instance and <paramref name="other" /> have the same position in the sort order.  
  
 </description>  
</item>  
<item>  
<term> A positive integer  
  
 </term>  
<description> This instance follows <paramref name="other" />.  
  
 </description>  
</item>  
</list></returns>
        <remarks>To be added.</remarks>
      </Docs>
    </Member>
    <Member MemberName="ToString">
      <MemberSignature Language="C#" Value="public override string ToString ();" />
      <MemberSignature Language="ILAsm" Value=".method public hidebysig virtual instance string ToString() cil managed" />
      <MemberSignature Language="DocId" Value="M:System.ValueTuple`1.ToString" />
      <MemberType>Method</MemberType>
      <AssemblyInfo>
        <AssemblyName>System.ValueTuple</AssemblyName>
        <AssemblyVersion>4.0.0.0</AssemblyVersion>
        <AssemblyVersion>4.0.1.0</AssemblyVersion>
      </AssemblyInfo>
      <AssemblyInfo>
        <AssemblyName>mscorlib</AssemblyName>
        <AssemblyVersion>4.0.0.0</AssemblyVersion>
      </AssemblyInfo>
      <ReturnValue>
        <ReturnType>System.String</ReturnType>
      </ReturnValue>
      <Parameters />
      <Docs>
        <summary>Returns a string that represents the value of this <see cref="T:System.ValueTuple`1" /> instance.</summary>
        <returns>The string representation of this <see cref="T:System.ValueTuple`1" /> instance.</returns>
        <remarks>
          <format type="text/markdown"><![CDATA[  
 
## Remarks  
The string returned by this method takes the form (*Item1*, where *Item1* represents the value of the <xref:System.ValueTuple%604.Item1> field. If the field value is `null`, it is represented as <xref:System.String.Empty?displayProperty=fullName>.  
 
 ]]></format>
        </remarks>
      </Docs>
    </Member>
  </Members>
</Type><|MERGE_RESOLUTION|>--- conflicted
+++ resolved
@@ -50,15 +50,9 @@
 -   Its  <xref:System.ValueTuple%601.Item1> member is a field rather than a property.  
  
 -   Its field is mutable rather than read-only.  
-<<<<<<< HEAD
- 
-The value tuple types provide the runtime implementation that supports tuples in C# and struct tuples in F#.  In addition to creating a <xref:System.ValueTuple%601> instance by using language syntax, you can call the <xref:System.ValueTuple.Create%60%601%28%60%600%29?displayProperty=fullName> factory method.  
- 
-=======
   
  The value tuple types provide the runtime implementation that supports [tuples in C#](~/docs/csharp/tuples.md) and struct tuples in F#.  In addition to creating a <xref:System.ValueTuple%601> instance by using language syntax, you can call the <xref:System.ValueTuple.Create%60%601%28%60%600%29?displayProperty=fullName> factory method.  
   
->>>>>>> 0bf3e38a
  ]]></format>
     </remarks>
   </Docs>
