--- conflicted
+++ resolved
@@ -54,15 +54,9 @@
 -   Members such as <xref:System.ValueTuple%603.Item1> and   <xref:System.ValueTuple%603.Item2> are fields rather than properties.  
  
 -   Their fields are mutable rather than read-only.  
-<<<<<<< HEAD
- 
-The value tuple types provide the runtime implementation that supports tuples in C# and struct tuples in F#.  In addition to creating a <xref:System.ValueTuple%603> instance by using language syntax, you can call the <xref:System.ValueTuple.Create%2A> factory method.  
- 
-=======
   
  The value tuple types provide the runtime implementation that supports [tuples in C#](~/docs/csharp/tuples.md) and struct tuples in F#.  In addition to creating a <xref:System.ValueTuple%603> instance by using language syntax, you can call the <xref:System.ValueTuple.Create%2A> factory method.  
   
->>>>>>> 0bf3e38a
  ]]></format>
     </remarks>
   </Docs>
