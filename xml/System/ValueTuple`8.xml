--- conflicted
+++ resolved
@@ -70,15 +70,9 @@
 -   Members such as <xref:System.ValueTuple%608.Item1> and   <xref:System.ValueTuple%608.Item2> are fields rather than properties.  
  
 -   Their fields are mutable rather than read-only.  
-<<<<<<< HEAD
- 
-The value tuple types provide the runtime implementation that supports tuples in C# and struct tuples in F#.  In addition to creating a <xref:System.ValueTuple%608> instance by using language syntax, you can call the <xref:System.ValueTuple.Create%60%608%28%60%600%2C%60%601%2C%60%602%2C%60%603%2C%60%604%2C%60%605%2C%60%606%2C%60%607%29?displayProperty=fullName> factory method.  
- 
-=======
-  
- The value tuple types provide the runtime implementation that supports [tuples in C#](~/docs/csharp/tuples.md) and struct tuples in F#.  In addition to creating a <xref:System.ValueTuple%608> instance by using language syntax, you can call the <xref:System.ValueTuple.Create%60%608%28%60%600%2C%60%601%2C%60%602%2C%60%603%2C%60%604%2C%60%605%2C%60%606%2C%60%607%29?displayProperty=fullName> factory method.  
-  
->>>>>>> 0bf3e38a
+  
+ The value tuple types provide the runtime implementation that supports [tuples in C#](~/docs/csharp/tuples.md) and struct tuples in F#. In addition to creating a <xref:System.ValueTuple%608> instance by using language syntax, you can call the <xref:System.ValueTuple.Create%60%608%28%60%600%2C%60%601%2C%60%602%2C%60%603%2C%60%604%2C%60%605%2C%60%606%2C%60%607%29?displayProperty=fullName> factory method.  
+  
  ]]></format>
     </remarks>
   </Docs>
